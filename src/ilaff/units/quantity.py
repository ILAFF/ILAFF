import abc
from collections import defaultdict
from dataclasses import dataclass
from functools import wraps
import inspect
import numpy  # type: ignore
from pathlib import Path
<<<<<<< HEAD
from typing import cast, overload, Any, Optional, Tuple, Iterator, Iterable, Sequence, List, Type, Callable, Mapping, MutableMapping, Union, Sized, TextIO, BinaryIO
import warnings
import pandas
from pandas.util._decorators import cache_readonly
=======
from typing import (
    cast, overload, Any, Optional, Tuple, Iterator, Iterable, Sequence, List,
    Type, Callable, Mapping, MutableMapping, Union, Sized, TextIO, BinaryIO,
)
>>>>>>> e6713b1d

from .dimension import Dimension, Scalar


class Scale(abc.ABC):
    @abc.abstractmethod
    def unit(self, dimension: Dimension) -> Tuple["Quantity", str]: ...


def _argument_name(index: int, labels: Mapping[int, str], offset: int, argument: str) -> str:
    position = {
        1: "first",
        2: "second",
        3: "third",
        4: "fourth",
        5: "fifth",
        6: "sixth",
    }
    if index in labels:
        return f"{labels[index]} {argument}"
    elif index + offset in position:
        return f"{position[index + 1 + offset]} {argument}"
    else:
        return f"{argument} {index + 1 + offset}"


<<<<<<< HEAD
def _scalar_units(func: Callable, *inputs: Union["Quantity", "QuantityIndex"], labels: Mapping[int, str] = {}, offset: int = 0, argument: str = "argument") -> Tuple[Dimension, Scale]:
=======
def _scalar_units(func: Callable, *inputs: "Quantity", labels: Mapping[int, str] = {},
                  offset: int = 0, argument: str = "argument") -> Tuple[Dimension, Scale]:
>>>>>>> e6713b1d
    dimension = Scalar
    scale = inputs[0].scale
    for i, x in enumerate(inputs):
        if x.dimension != dimension:
            raise ValueError(
                f"Invalid mass dimension for {_argument_name(i, labels, offset, argument)}"
                f" of {func.__name__}: got {x.dimension}, expected {dimension}"
            )

    return dimension, scale


<<<<<<< HEAD
def _match_units(func: Callable, *inputs: Union["Quantity", "QuantityIndex"], labels: Mapping[int, str] = {}, offset: int = 0, argument: str = "argument") -> Tuple[Dimension, Scale]:
    # for i in inputs:
    #     if i.value != 0:
    #         dimension = i.dimension
    #         scale = i.scale
    #         break
    # else:
    #     dimension = inputs[0].dimension
    #     scale = inputs[0].scale
    # for i, x in enumerate(inputs):
    #     if x.value == 0:
    #         continue
=======
def _match_units(func: Callable, *inputs: "Quantity", labels: Mapping[int, str] = {},
                 offset: int = 0, argument: str = "argument") -> Tuple[Dimension, Scale]:
>>>>>>> e6713b1d
    dimension = inputs[0].dimension
    scale = inputs[0].scale
    for i, x in enumerate(inputs):
        if x.dimension != dimension:
            raise ValueError(
                f"Invalid mass dimension for {_argument_name(i, labels, offset, argument)}"
                f" of {func.__name__}: got {x.dimension}, expected {dimension}"
            )
        if x.dimension != Scalar and x.scale != scale:
            raise ValueError(
                f"Mismatched scale for {_argument_name(i, labels, offset, argument)} of {func.__name__}"
            )

    return dimension, scale


<<<<<<< HEAD
def _multiply_units(func: Callable, *inputs: Union["Quantity", "QuantityIndex"], labels: Mapping[int, str] = {}, offset: int = 0, argument: str = "argument") -> Tuple[Dimension, Scale]:
=======
def _multiply_units(func: Callable, *inputs: "Quantity", labels: Mapping[int, str] = {},
                    offset: int = 0, argument: str = "argument") -> Tuple[Dimension, Scale]:
>>>>>>> e6713b1d
    dimension = inputs[0].dimension
    scale = inputs[0].scale
    for i, x in enumerate(inputs):
        if i > 0:
            if dimension == Scalar and x.dimension != Scalar:
                scale = x.scale
            dimension = dimension * x.dimension
            if x.dimension != Scalar and x.scale != scale:
                raise ValueError(
                    f"Mismatched scale for {_argument_name(i, labels, offset, argument)} of {func.__name__}"
                )

    return dimension, scale


<<<<<<< HEAD
def _divide_units(func: Callable, *inputs: Union["Quantity", "QuantityIndex"], labels: Mapping[int, str] = {}, offset: int = 0, argument: str = "argument") -> Tuple[Dimension, Scale]:
=======
def _divide_units(func: Callable, *inputs: "Quantity", labels: Mapping[int, str] = {},
                  offset: int = 0, argument: str = "argument") -> Tuple[Dimension, Scale]:
>>>>>>> e6713b1d
    dimension = inputs[0].dimension
    scale = inputs[0].scale
    for i, x in enumerate(inputs):
        if i > 0:
            if dimension == Scalar and x.dimension != Scalar:
                scale = x.scale
            dimension = dimension / x.dimension
            if x.dimension != Scalar and x.scale != scale:
                raise ValueError(
                    f"Mismatched scale for {_argument_name(i, labels, offset, argument)} of {func.__name__}"
                )

    return dimension, scale


<<<<<<< HEAD
def _power_units(func: Callable, *inputs: Union["Quantity", "QuantityIndex"], labels: Mapping[int, str] = {}, offset: int = 0, argument: str = "argument") -> Tuple[Dimension, Scale]:
=======
def _power_units(func: Callable, *inputs: "Quantity", labels: Mapping[int, str] = {},
                 offset: int = 0, argument: str = "argument") -> Tuple[Dimension, Scale]:
>>>>>>> e6713b1d
    dimension = inputs[0].dimension
    scale = inputs[0].scale
    for i, x in enumerate(inputs):
        if i > 0:
            if x.dimension != Scalar:
                raise ValueError(
                    f"Invalid mass dimension for {_argument_name(i, labels, offset, argument)}"
                    f" of {func.__name__}: got {x.dimension}, expected {Scalar}"
                )
            dimension = dimension**x.value

    return dimension, scale


@dataclass(frozen=True)
class _UfuncUnits:
    unit_map: Callable[..., Tuple[Dimension, Scale]] = _scalar_units
    wrap_output: bool = True


@dataclass(frozen=True)
class _ArrayFuncUnits:
    unwrap_inputs: Tuple[str, ...] = ()
    unit_map: Callable[..., Tuple[Dimension, Scale]] = _scalar_units
    wrap_output: bool = True


_ufuncs: MutableMapping[numpy.ufunc, _UfuncUnits] = defaultdict(_UfuncUnits)
_arrayfuncs: MutableMapping[Callable, Callable] = {}

_upcast_types: List[Type] = []

# Pandas (Series)
try:
    from pandas import Series

    _upcast_types.append(Series)
except ImportError:
    pass

# xarray (DataArray, Dataset, Variable)
try:
    from xarray import DataArray, Dataset, Variable

    _upcast_types += [DataArray, Dataset, Variable]
except ImportError:
    pass

def _check_implemented(fn: Callable) -> Callable:
    @wraps(fn)
    def wrapped(self, *args, **kwargs):
        other = args[0]
        if type(other) in _upcast_types:
            return NotImplemented
        # pandas often gets to arrays of quantities [ Q_(1,"m"), Q_(2,"m")]
        # and expects Quantity * array[Quantity] should return NotImplemented
        elif isinstance(other, list) and other and isinstance(other[0], type(self)):
            return NotImplemented
        return fn(self, *args, **kwargs)

    return wrapped


def _delegate_to(delegate: Any) -> Callable[[Callable], Callable]:
    def decorator(method: Callable) -> Callable:
        return getattr(delegate, method.__name__)  # type: ignore
    return decorator


def _delegate_as(fn: Callable) -> Callable[[Callable], Callable]:
    def decorator(method: Callable) -> Callable:
        return fn
    return decorator


def _op(method: Callable[["Quantity", Any], Any]) -> Callable[["Quantity", Any], "Quantity"]:
    return _check_implemented(_delegate_to(numpy.lib.mixins.NDArrayOperatorsMixin)(method))


def _iop(method: Callable[["Quantity", Any], Any]) -> Callable[["Quantity", Any], Any]:
    wrapped = _check_implemented(_delegate_to(numpy.lib.mixins.NDArrayOperatorsMixin)(method))

    @wraps(method)
    def fn(self: "Quantity", other: Any) -> Any:
        if isinstance(self.value, numpy.ndarray):
            return wrapped(other)
        else:
            return NotImplemented
    return fn


ArrayLike = Any
Array = Any
Dtype = Any
Flags = Any


class UnitStrippedWarning(UserWarning):
    pass


@dataclass(frozen=True, eq=False, order=False)
class Quantity(numpy.lib.mixins.NDArrayOperatorsMixin, pandas.api.extensions.ExtensionArray):
    value: Any
    dimension: Dimension
    scale: Scale

    def set_scale(self, curr: "Quantity", new: "Quantity") -> "Quantity":
        if self.scale != curr.scale:
            raise ValueError(
                "Error setting scale: Can't set scale for {} with {}"
                .format(self, curr)
            )
        if curr.dimension != new.dimension:
            raise ValueError(
                "Error setting scale: {} and {} have different mass dimensions"
                .format(curr, new)
            )
        if curr.scale == new.scale:
            raise ValueError(
                "Error setting scale: Initial and final scale are the same"
            )
        return Quantity(
            self.value * self.dimension.scale(
                (new.value / curr.value)**(1 / curr.dimension.mass_dim)
            ),
            self.dimension,
            new.scale,
        )

    def in_unit(self, val: "Quantity") -> Any:
        try:
            res = self / val
        except ValueError:
            raise ValueError("Can't convert units: incompatible scales")
        if res.dimension.mass_dim != 0:
            raise ValueError(
                "Can't convert units: incompatible mass dimensions {} and {}"
                .format(self.dimension.mass_dim, val.dimension.mass_dim)
            )
        return res.value

    def __str__(self) -> str:
        unit, suffix = self.scale.unit(self.dimension)
        if suffix != "":
            return str(self.in_unit(unit)) + " " + suffix
        else:
            return str(self.in_unit(unit))

    def __format__(self, format_str: str) -> str:
        unit, suffix = self.scale.unit(self.dimension)
        if suffix != "":
            return ("{:" + format_str + "} {}").format(
                self.in_unit(unit),
                suffix,
            )
        else:
            return ("{:" + format_str + "}").format(
                self.in_unit(unit),
            )

    def __len__(self) -> int:
        return len(self.value)

    def __getitem__(self, key: Any) -> "Quantity":
        return Quantity(
            self.value[key],
            self.dimension,
            self.scale,
        )

    def __setitem__(self, key: Any, value: Any) -> None:
        if not isinstance(value, Quantity):
            value = Quantity(
                value,
                Scalar,
                self.scale,
            )
        _ = _match_units(self.__setitem__, self, value)
        self.value[key] = value.value

    def __iter__(self) -> "Iterator[Quantity]":
        for value in iter(self.value):
            yield Quantity(
                value,
                self.dimension,
                self.scale,
            )

    def __reversed__(self) -> "Iterator[Quantity]":
        for value in reversed(self.value):
            yield Quantity(
                value,
                self.dimension,
                self.scale,
            )

<<<<<<< HEAD
    def __array__(self, t=None) -> numpy.ndarray:
        warnings.warn(
            "The unit of the quantity is stripped when downcasting to ndarray.",
            UnitStrippedWarning,
            stacklevel=2,
        )
        return numpy.asarray(self.value)

    def __array_function__(self, func: Callable, types: Iterable[Type], args: Iterable[Any], kwargs: Mapping[str, Any]) -> Any:
        if any((t in _upcast_types) for t in types):
            return NotImplemented

=======
    def __array_function__(self, func: Callable, types: Iterable[Type],
                           args: Iterable[Any], kwargs: Mapping[str, Any]) -> Any:
>>>>>>> e6713b1d
        func_units = _arrayfuncs.get(func)
        if func_units is None:
            return NotImplemented

        return func_units(args, kwargs)

    def __array_ufunc__(self, ufunc: numpy.ufunc, method: str, *inputs: Any, **kwargs: Any) -> Any:
        if any((type(arg) in _upcast_types) for arg in chain(inputs, kwargs.values())):
            return NotImplemented

        ufunc_units = _ufuncs[ufunc]
        result_dimension, result_scale = ufunc_units.unit_map(  # type: ignore
            ufunc,
            *(
                i if isinstance(i, Quantity) else Quantity(i, Scalar, self.scale)
                for i in inputs
            ),
        )

        inputs = tuple(x.value if isinstance(x, Quantity) else x
                       for x in inputs)

        out = kwargs.get('out', ())
        if out:
            if ufunc_units.wrap_output:
                for x in out:
                    if not isinstance(x, Quantity):
                        raise TypeError(
                            f"Invalid type for '{ufunc.__name__}' output: should be Quantity"
                        )
                    if x.dimension != result_dimension:
                        raise ValueError(
                            f"Invalid mass dimension for '{ufunc.__name__}' output:"
                            f" was {x.dimension}, should be {result_dimension}"
                        )
                    if x.scale != result_scale:
                        raise ValueError(
                            f"Mismatched scales for '{ufunc.__name__}' output"
                        )
            else:
                for x in out:
                    if isinstance(x, Quantity):
                        raise TypeError(
                            f"Invalid type for '{ufunc.__name__}' output: should not be Quantity"
                        )
            kwargs['out'] = tuple(
                x.value if isinstance(x, Quantity) else x
                for x in out)

        return self._wrap_ufunc_output(
            getattr(ufunc, method)(*inputs, **kwargs),
            ufunc_units,
            result_dimension,
            result_scale,
            method,
        )

    def _wrap_ufunc_output(self, result: Any, ufunc_units: _UfuncUnits,
                           result_dimension: Dimension, result_scale: Scale,
                           method: str) -> Any:
        if type(result) is tuple:
            if ufunc_units.wrap_output:
                return tuple(type(self)(x, result_dimension, result_scale) for x in result)
            else:
                return result
        elif method == 'at':
            return None
        else:
            if ufunc_units.wrap_output:
                return type(self)(result, result_dimension, result_scale)
            else:
                return result

    @property
    def shape(self) -> Tuple[int, ...]:
        try:
            return self.value.shape  # type: ignore
        except AttributeError:
            return ()

    @property
    def ndim(self) -> int:
        try:
            return self.value.ndim  # type: ignore
        except AttributeError:
            return 0

    @property
    def T(self) -> "Quantity":
        return Quantity(
            self.value.T,
            self.dimension,
            self.scale,
        )

    @property
    def dtype(self) -> Dtype:
        return object  # self.value.dtype

    @property
    def flags(self) -> Flags:
        return self.value.flags

    @property
    def flat(self) -> Iterator["Quantity"]:
        for v in self.value.flat:
            yield Quantity(
                v,
                self.dimension,
                self.scale,
            )

    @property
    def imag(self) -> "Quantity":
        return Quantity(
            self.value.imag,
            self.dimension,
            self.scale,
        )

    @property
    def itemsize(self) -> int:
        return self.value.itemsize  # type: ignore

    @property
    def nbytes(self) -> int:
        return self.value.nbytes  # type: ignore

    @property
    def real(self) -> "Quantity":
        return Quantity(
            self.value.real,
            self.dimension,
            self.scale,
        )

    @property
    def size(self) -> int:
        return self.value.size  # type: ignore

    @property
    def strides(self) -> Tuple[int]:
        return self.value.strides  # type: ignore

    @_delegate_to(numpy)
    def any(self, axis: Optional[int] = None, out: Optional[numpy.ndarray] = None,
            keepdims: bool = False) -> Union[bool, numpy.ndarray]: ...

    @_delegate_to(numpy)
    def all(self, axis: Optional[int] = None, out: Optional[numpy.ndarray] = None,
            keepdims: bool = False) -> Union[bool, numpy.ndarray]: ...

    @_delegate_to(numpy)
    def argmax(self, axis: Optional[int] = None, out: Optional[numpy.ndarray] = None) -> numpy.ndarray: ...

    @_delegate_to(numpy)
    def argmin(self, axis: Optional[int] = None, out: Optional[numpy.ndarray] = None) -> numpy.ndarray: ...

    @_delegate_to(numpy)
    def argpartition(self, kth: Union[int, Sequence[int]], axis: Optional[int] = -1, kind: str = 'introselect',
                     order: Optional[Union[str, Sequence[str]]] = None) -> numpy.ndarray: ...

    @_delegate_to(numpy)
    def argsort(self, axis: int = -1, kind: Optional[str] = None,
                order: Optional[Union[str, Sequence[str]]] = None) -> numpy.ndarray: ...

<<<<<<< HEAD
    @_check_implemented
    def astype(self, dtype: Dtype, order: str = 'K', casting: str = 'unsafe', subok: bool = True, copy: bool = True) -> "Quantity":
=======
    def astype(self, dtype: Dtype, order: str = 'K', casting: str = 'unsafe',
               subok: bool = True, copy: bool = True) -> "Quantity":
>>>>>>> e6713b1d
        return Quantity(
            self.value.astype(dtype, order=order, casting=casting, subok=subok, copy=copy),
            self.dimension,
            self.scale,
        )

    @_check_implemented
    def byteswap(self, inplace: bool = False) -> "Quantity":
        return Quantity(
            self.byteswap(inplace),
            self.dimension,
            self.scale,
        )

    @_delegate_to(numpy)
    def clip(self, a_min: "Quantity", a_max: "Quantity",
             out: Optional["Quantity"] = None, **kwargs: Any) -> "Quantity": ...

    @_delegate_to(numpy)
    def compress(self, condition: Array, axis: Optional[int] = None,
                 out: Optional["Quantity"] = None) -> "Quantity": ...

    @_delegate_to(numpy)
    def conj(self) -> "Quantity": ...

    @_delegate_to(numpy)
    def conjugate(self) -> "Quantity": ...

    @_delegate_to(numpy)
    def copy(self, order: str = 'K') -> "Quantity": ...

    @_delegate_to(numpy)
    def cumprod(self, axis: Optional[int] = None, dtype: Optional[Dtype] = None,
                out: Optional["Quantity"] = None) -> "Quantity": ...

    @_delegate_to(numpy)
    def cumsum(self, axis: Optional[int] = None, dtype: Optional[Dtype] = None,
               out: Optional["Quantity"] = None) -> "Quantity": ...

    @_delegate_to(numpy)
    def diagonal(self, offset: int = 0, axis1: int = 0, axis2: int = 1) -> "Quantity": ...

    @_delegate_to(numpy)
    def dot(self, b: "Quantity", out: Optional["Quantity"] = None) -> "Quantity": ...

    # TODO: implement pickling

    # def dump(self, file: Union[str, Path]) -> None:

    # def dumps(self) -> str:

    @_check_implemented
    def fill(self, value: "Quantity") -> None:
        _ = _match_units(self.fill, self, value, offset=-1)
        self.value.fill(value.value)

    @_check_implemented
    def flatten(self, order: str = 'C') -> "Quantity":
        return Quantity(
            self.value.flatten(order),
            self.dimension,
            self.scale,
        )

    @_check_implemented
    def item(self, *args: Union[int, Tuple[int, ...]]) -> "Quantity":
        return Quantity(
            self.value.item(*args),
            self.dimension,
            self.scale,
        )

    @overload
    def itemset(self, arg1: Any) -> None: ...

    @overload
    def itemset(self, arg1: Union[int, Tuple[int, ...]], arg2: Any) -> None: ...

<<<<<<< HEAD
    @_check_implemented
    def itemset(self, *args) -> None:
        if len(args) > 1:
            val = args[1]
=======
    def itemset(self, arg1: Any, arg2: Any = None) -> None:
        if arg2 is not None:
            val = arg2
>>>>>>> e6713b1d
            if not isinstance(val, Quantity):
                val = Quantity(val, Scalar, self.scale)
            _ = _match_units(self.itemset, self, arg2)
            self.value.itemset(arg1, val.value)
        else:
            val = arg1
            if not isinstance(val, Quantity):
                val = Quantity(val, Scalar, self.scale)
            _ = _match_units(self.itemset, self, arg1, offset=-1)
            self.value.itemset(arg1.value)

    @_delegate_as(numpy.amax)
    def max(self, axis: Optional[Union[int, Sequence[int]]] = None,
            out: Optional["Quantity"] = None, keepdims: Optional[bool] = None,
            initial: Optional["Quantity"] = None, where: Optional[ArrayLike] = None) -> "Quantity": ...

    @_delegate_to(numpy)
    def mean(self, axis: Optional[Union[int, Sequence[int]]] = None, dtype: Optional[Dtype] = None,
             out: Optional["Quantity"] = None, keepdims: Optional[bool] = None) -> "Quantity":
        return numpy.mean(self, axis, dtype, out, keepdims)  # type: ignore

    @_delegate_as(numpy.amin)
    def min(self, axis: Optional[Union[int, Sequence[int]]] = None,
            out: Optional["Quantity"] = None, keepdims: Optional[bool] = None,
            initial: Optional["Quantity"] = None, where: Optional[ArrayLike] = None) -> "Quantity": ...

    @_check_implemented
    def newbyteorder(self, new_order: str = 'S') -> "Quantity":
        return Quantity(
            self.value.newbyteorder(new_order),
            self.dimension,
            self.scale
        )

    def nonzero(self) -> numpy.ndarray:
        return self.value.nonzero()

    @_delegate_to(numpy)
    def partition(self, kth: Union[int, Sequence[int]], axis: int = -1, kind: str = 'introselect',
                  order: Optional[Union[str, Sequence[str]]] = None) -> "Quantity": ...

    @_delegate_to(numpy)
    def prod(self, axis: Optional[Union[int, Sequence[int]]] = None, dtype: Optional[Dtype] = None,
             out: Optional["Quantity"] = None, keepdims: Optional[bool] = None,
             initial: Optional["Quantity"] = None, where: ArrayLike = True) -> "Quantity": ...

    @_delegate_to(numpy)
    def ptp(self, axis: Optional[Union[int, Sequence[int]]] = None,
            out: Optional["Quantity"] = None, keepdims: bool = False) -> "Quantity": ...

    @_delegate_to(numpy)
    def put(self, indices: ArrayLike, values: "Quantity", mode: str = 'raise') -> None: ...

    @_delegate_to(numpy)
    def ravel(self, order: str = 'C') -> "Quantity": ...

    @_delegate_to(numpy)
    def repeat(self, repeats: Union[int, Array], axis: Optional[int] = None) -> "Quantity": ...

    @_delegate_to(numpy)
    def reshape(self, shape: Union[int, Sequence[int]], order: str = 'C') -> "Quantity": ...

    @_check_implemented
    def resize(self, new_shape: Union[int, Sequence[int]], refcheck: bool = True) -> "Quantity":
        return Quantity(
            self.value.resize(new_shape, refcheck),
            self.dimension,
            self.scale,
        )

    @_delegate_to(numpy)
    def round(self, decimals: int = 0, out: Optional["Quantity"] = None) -> "Quantity": ...

    @_delegate_to(numpy)
    def searchsorted(self, v: "Quantity", side: str = 'left', sorter: Optional[ArrayLike] = None) -> "Quantity": ...

    @_check_implemented
    def setflags(self, write: Optional[bool] = None, align: Optional[bool] = None, uic: Optional[bool] = None) -> None:
        self.value.setflags(write, align, uic)

    @_check_implemented
    def sort(self, axis: int = -1, kind: Optional[str] = None, order: Optional[Union[str, Sequence[str]]] = None) -> None:
        self.value.sort(axis, kind, order)

    @_delegate_to(numpy)
    def squeeze(self, axis: Optional[int] = None) -> "Quantity": ...

    @_delegate_to(numpy)
    def std(self, axis: Optional[Union[int, Sequence[int]]] = None,
            dtype: Optional[Dtype] = None, out: Optional["Quantity"] = None,
            ddof: int = 0, keepdims: bool = False) -> "Quantity": ...

    @_delegate_to(numpy)
    def sum(self, axis: Optional[Union[int, Sequence[int]]] = None,
            dtype: Optional[Dtype] = None, out: Optional["Quantity"] = None,
            keepdims: Optional[bool] = None, initial: Optional["Quantity"] = None,
            where: ArrayLike = True) -> "Quantity": ...

    @_delegate_to(numpy)
    def swapaxes(self, axis1: int, axis2: int) -> "Quantity": ...

    @_delegate_to(numpy)
    def take(self, indices: ArrayLike, axis: Optional[int] = None,
             out: Optional["Quantity"] = None, mode: str = 'raise') -> "Quantity": ...

    def tolist(self) -> "Quantity":
        return Quantity(
            self.value.tolist(),
            self.dimension,
            self.scale,
        )

    @_delegate_to(numpy)
    def trace(self, offset: int = 0, axis1: int = 0, axis2: int = 1,
              dtype: Optional[Dtype] = None, out: Optional["Quantity"] = None) -> "Quantity": ...

    def transpose(self, *axes: int) -> "Quantity":
        return Quantity(
            self.value.transpose(*axes),
            self.dimension,
            self.scale,
        )

    @_delegate_to(numpy)
    def var(self, axis: Optional[Union[int, Sequence[int]]] = None,
            dtype: Optional[Dtype] = None, out: Optional["Quantity"] = None,
            ddof: int = 0, keepdims: bool = False) -> "Quantity": ...

<<<<<<< HEAD
    @_check_implemented
    def view(self, *args, **kwargs) -> "Quantity":
=======
    def view(self, *args: Any, **kwargs: Any) -> "Quantity":
>>>>>>> e6713b1d
        return Quantity(
            self.value.view(*args, **kwargs),
            self.dimension,
            self.scale,
        )

    @_op
    def __add__(self, other: Any) -> "Quantity": ...

    @_op
    def __sub__(self, other: Any) -> "Quantity": ...

    @_op
    def __mul__(self, other: Any) -> "Quantity": ...

    @_op
    def __matmul__(self, other: Any) -> "Quantity": ...

    @_op
    def __truediv__(self, other: Any) -> "Quantity": ...

    @_op
    def __floordiv__(self, other: Any) -> "Quantity": ...

    @_op
    def __mod__(self, other: Any) -> "Quantity": ...

    @_op
    def __pow__(self, other: Any) -> "Quantity": ...

    @_op
    def __lshift__(self, other: Any) -> "Quantity": ...

    @_op
    def __rshift__(self, other: Any) -> "Quantity": ...

    @_op
    def __and__(self, other: Any) -> "Quantity": ...

    @_op
    def __xor__(self, other: Any) -> "Quantity": ...

    @_op
    def __or__(self, other: Any) -> "Quantity": ...

    @_op
    def __radd__(self, other: Any) -> "Quantity": ...

    @_op
    def __rsub__(self, other: Any) -> "Quantity": ...

    @_op
    def __rmul__(self, other: Any) -> "Quantity": ...

    @_op
    def __rmatmul__(self, other: Any) -> "Quantity": ...

    @_op
    def __rtruediv__(self, other: Any) -> "Quantity": ...

    @_op
    def __rfloordiv__(self, other: Any) -> "Quantity": ...

    @_op
    def __rmod__(self, other: Any) -> "Quantity": ...

    @_op
    def __rpow__(self, other: Any) -> "Quantity": ...

    @_op
    def __rlshift__(self, other: Any) -> "Quantity": ...

    @_op
    def __rrshift__(self, other: Any) -> "Quantity": ...

    @_op
    def __rand__(self, other: Any) -> "Quantity": ...

    @_op
    def __rxor__(self, other: Any) -> "Quantity": ...

    @_op
    def __ror__(self, other: Any) -> "Quantity": ...

    @_iop
    def __iadd__(self, other: Any) -> Any: ...

    @_iop
    def __isub__(self, other: Any) -> Any: ...

    @_iop
    def __imul__(self, other: Any) -> Any: ...

    @_iop
    def __imatmul__(self, other: Any) -> Any: ...

    @_iop
    def __itruediv__(self, other: Any) -> Any: ...

    @_iop
    def __ifloordiv__(self, other: Any) -> Any: ...

    @_iop
    def __imod__(self, other: Any) -> Any: ...

    @_iop
    def __ipow__(self, other: Any) -> Any: ...

    @_iop
    def __ilshift__(self, other: Any) -> Any: ...

    @_iop
    def __irshift__(self, other: Any) -> Any: ...

    @_iop
    def __iand__(self, other: Any) -> Any: ...

    @_iop
    def __ixor__(self, other: Any) -> Any: ...

    @_iop
    def __ior__(self, other: Any) -> Any: ...

    @_delegate_as(numpy.isnan)
    def isna(self) -> numpy.ndarray: ...

    @classmethod
    def _from_sequence(cls, scalars: Sequence["Quantity"], dtype: Optional[Dtype] = None, copy: bool = False) -> "Quantity":
        dimension, scale = _match_units(self._from_sequence, *scalars, argument="scalar")
        if copy:
            value = numpy.fromiter((q.value.copy() for q in scalars), dtype=dtype, count=len(scalars))
        else:
            value = numpy.fromiter((q.value for q in scalars), dtype=dtype, count=len(scalars))
        return cls(value, dimension, scale)

    @classmethod
    def _from_factorized(cls, values: numpy.ndarray, original: "Quantity") -> "Quantity":
        return cls(values, original.dimension, original.scale)

    def _values_for_factorize(self) -> Tuple[numpy.ndarray, Any]:
        return self.value, -1

    @classmethod
    def _concat_same_type(cls, to_concat: Sequence["Quantity"]) -> "Quantity":
        return numpy.concatenate(to_concat)

    def to_index(self) -> "QuantityIndex":
        return QuantityIndex(
            pandas.Index(self.value, self.dtype),
            self.dimension,
            self.scale,
            self.value.dtype,
        )


def _index_method(func: Callable) -> Callable:
    @wraps(func)
    def fn(self, *args, **kwargs) -> Any:
        return QuantityIndex(
            getattr(self.index, func.__name__)(*args, **kwargs),
            self.dimension,
            self.scale,
        )
    return fn


class QuantityIndex(Quantity, pandas.Index):
    def __new__(cls, index: pandas.Index, dimension: Dimension, scale: Scale, dtype: Dtype) -> "QuantityIndex":
        return Quantity.__new__(cls)

    def __init__(self, index: pandas.Index, dimension: Dimension, scale: Scale, dtype: Dtype) -> "QuantityIndex":
        Quantity.__init__(self, index, dimension, scale)
        self._dtype = dtype

    def __repr__(self):
        class_name = type(self).__name__
        space = f"\n{' ' * (len(class_name) + 1)}"
        index = repr(self.value).replace("\n", space)
        args = f",{space}".join((index, repr(self.dimension), repr(self.scale)))
        return f"{class_name}({args})"

    @property
    def array(self) -> numpy.ndarray:
        return numpy.array(self.value.array, dtype=self._dtype)

    @property
    def dtype(self) -> Dtype:
        return object  # self.value.dtype

    @property
    def values(self) -> Quantity:
        return Quantity(
                self.value.values,
            self.dimension,
            self.scale,
        )

    @_index_method
    def astype(self, dtype: Dtype, copy: bool = True) -> Quantity: ...

    def take(self, indices: ArrayLike, axis: int = 0, allow_fill: bool = True, fill_value: Optional[Quantity] = None, **kwargs) -> Quantity:
        if fill_value is not None:
            if isinstance(fill_value, Quantity):
                wrapped = fill_value
                unwrapped = fill_value.value
            else:
                wrapped = Quantity(fill_value, Scalar, self.scale)
                unwrapped = fill_value
            _ = _match_units(self.take, self, wrapped, labels={1: "fill_value"})
            fill_value = unwrapped
        return Quantity(
            self.index.take(indices, axis, allow_fill, fill_value, **kwargs),
            self.dimension,
            self.scale,
        )

    def set_names(self, names, level=None, inplace: bool = False):
        if inplace:
            self.index.set_names(names, level, inplace=True)
        else:
            return QuantityIndex(
                self.value.set_names(names, level, inplace=False),
                self.dimension,
                self.scale,
                self._dtype,
            )

    def __getitem__(self, key: Any) -> Union[Quantity, "QuantityIndex"]:
        value = self.value[key]
        if isinstance(value, pandas.Index):
            return QuantityIndex(
                value,
                self.dimension,
                self.scale,
                self._dtype,
            )
        else:
            return Quantity(
                value,
                self.dimension,
                self.scale,
            )

    def copy(self, name: Optional[str] = None, deep: bool = False, dtype: Optional[Dtype] = None, names: Optional[Sequence[str]] = None) -> "QuantityIndex":
        return QuantityIndex(
            self.value.copy(name, deep, dtype, names),
            self.dimension,
            self.scale,
            self._dtype,
        )

    def equals(self, other: pandas.api.extensions.ExtensionArray) -> bool:
        if not isinstance(other, QuantityIndex):
            other = QuantityIndex(other, Scalar, self.scale)
        return self.dimension == other.dimension and self.scale == other.scale and self.value.equals(other.value)


_ufuncs[numpy.add] = _UfuncUnits(unit_map=_match_units)
_ufuncs[numpy.subtract] = _UfuncUnits(unit_map=_match_units)
_ufuncs[numpy.multiply] = _UfuncUnits(unit_map=_multiply_units)
_ufuncs[numpy.matmul] = _UfuncUnits(unit_map=_multiply_units)
_ufuncs[numpy.divide] = _UfuncUnits(unit_map=_divide_units)
_ufuncs[numpy.true_divide] = _UfuncUnits(unit_map=_divide_units)
_ufuncs[numpy.floor_divide] = _UfuncUnits(unit_map=_divide_units)
_ufuncs[numpy.negative] = _UfuncUnits(unit_map=_match_units)
_ufuncs[numpy.positive] = _UfuncUnits(unit_map=_match_units)
_ufuncs[numpy.power] = _UfuncUnits(unit_map=_power_units)
_ufuncs[numpy.float_power] = _UfuncUnits(unit_map=_power_units)
_ufuncs[numpy.remainder] = _UfuncUnits(unit_map=_match_units)
_ufuncs[numpy.mod] = _UfuncUnits(unit_map=_match_units)
_ufuncs[numpy.fmod] = _UfuncUnits(unit_map=_match_units)
# _ufuncs[numpy.divmod] = _UfuncUnits(unit_map=_match_units)  TODO: think about divmod
_ufuncs[numpy.absolute] = _UfuncUnits(unit_map=_match_units)
_ufuncs[numpy.fabs] = _UfuncUnits(unit_map=_match_units)
_ufuncs[numpy.rint] = _UfuncUnits(unit_map=_match_units)
_ufuncs[numpy.sign] = _UfuncUnits(unit_map=_match_units, wrap_output=False)
_ufuncs[numpy.conj] = _UfuncUnits(unit_map=_match_units)
_ufuncs[numpy.conjugate] = _UfuncUnits(unit_map=_match_units)
_ufuncs[numpy.sqrt] = _UfuncUnits(unit_map=lambda f, x: _power_units(f, x, Quantity(1 / 2, Scalar, x.scale)))
_ufuncs[numpy.square] = _UfuncUnits(unit_map=lambda f, x: _power_units(f, x, Quantity(2, Scalar, x.scale)))
_ufuncs[numpy.cbrt] = _UfuncUnits(unit_map=lambda f, x: _power_units(f, x, Quantity(1 / 3, Scalar, x.scale)))
_ufuncs[numpy.reciprocal] = _UfuncUnits(unit_map=lambda f, x: _divide_units(f, Quantity(1, Scalar, x.scale), x, offset=-1))
_ufuncs[numpy.greater] = _UfuncUnits(unit_map=_match_units, wrap_output=False)
_ufuncs[numpy.greater_equal] = _UfuncUnits(unit_map=_match_units, wrap_output=False)
_ufuncs[numpy.less] = _UfuncUnits(unit_map=_match_units, wrap_output=False)
_ufuncs[numpy.less_equal] = _UfuncUnits(unit_map=_match_units, wrap_output=False)
_ufuncs[numpy.not_equal] = _UfuncUnits(unit_map=_match_units, wrap_output=False)
_ufuncs[numpy.equal] = _UfuncUnits(unit_map=_match_units, wrap_output=False)
_ufuncs[numpy.maximum] = _UfuncUnits(unit_map=_match_units)
_ufuncs[numpy.minimum] = _UfuncUnits(unit_map=_match_units)
_ufuncs[numpy.fmax] = _UfuncUnits(unit_map=_match_units)
_ufuncs[numpy.fmin] = _UfuncUnits(unit_map=_match_units)
_ufuncs[numpy.isfinite] = _UfuncUnits(unit_map=_match_units, wrap_output=False)
_ufuncs[numpy.isinf] = _UfuncUnits(unit_map=_match_units, wrap_output=False)
_ufuncs[numpy.isnan] = _UfuncUnits(unit_map=_match_units, wrap_output=False)
_ufuncs[numpy.fabs] = _UfuncUnits(unit_map=_match_units)
_ufuncs[numpy.signbit] = _UfuncUnits(unit_map=_match_units, wrap_output=False)
_ufuncs[numpy.copysign] = _UfuncUnits(unit_map=lambda f, x, y: _match_units(f, x))
_ufuncs[numpy.nextafter] = _UfuncUnits(unit_map=_match_units)
_ufuncs[numpy.spacing] = _UfuncUnits(unit_map=_match_units)
_ufuncs[numpy.ldexp] = _UfuncUnits(unit_map=lambda f, x, y: _scalar_units(f, y, offset=1) and _match_units(f, x))


# TODO: understand why type: ignore is required here
def _unwrap_annotation(parameter: inspect.Parameter) -> Type:
    if parameter.kind == inspect.Parameter.VAR_POSITIONAL:
        return Sequence[parameter.annotation]  # type: ignore
    elif parameter.kind == inspect.Parameter.VAR_KEYWORD:
        return Mapping[str, parameter.annotation]  # type: ignore
    else:
        return parameter.annotation  # type: ignore


# TODO: consider performance
def _array_func(func: Callable) -> Callable[[Callable], Callable]:
    def decorator(unit_map: Callable) -> Callable:
        signature = inspect.signature(unit_map)
        annotation: Mapping[str, Type] = {
            name: _unwrap_annotation(param)
            for name, param in signature.parameters.items()
        }

        def wrapper(args: Iterable[Any], kwargs: Mapping[str, Any]) -> Any:
            bound = signature.bind(*args, **kwargs)
            try:
                scale = next(iter(
                    argument
                    for arguments in (
                        [arg]
                        if annotation[name] is Quantity else
                        arg
                        if annotation[name] is Sequence[Quantity] else
                        arg.keys()
                        if annotation[name] is Mapping[str, Quantity] else
                        ([] if arg is None else [arg])
                        if annotation[name] is Optional[Quantity] else
                        []
                        for name, arg in bound.arguments.items()
                    )
                    for argument in arguments
                    if argument is not None and isinstance(argument, Quantity)
                )).scale
            except StopIteration:
                raise TypeError(f"Unexpected Quantity passed to {func.__name__}")
            wrapped_arguments: MutableMapping[str, Any] = {}
            unwrapped_arguments: MutableMapping[str, Any] = {}
            for name, arg in bound.arguments.items():
                ann = annotation[name]
                if ann is Quantity:
                    if isinstance(arg, Quantity):
                        wrapped_arguments[name] = arg
                        unwrapped_arguments[name] = arg.value
                    else:
                        wrapped_arguments[name] = Quantity(arg, Scalar, scale)
                        unwrapped_arguments[name] = arg
                elif ann is Optional[Quantity]:
                    if arg is None:
                        wrapped_arguments[name] = arg
                        unwrapped_arguments[name] = arg
                    elif isinstance(arg, Quantity):
                        wrapped_arguments[name] = arg
                        unwrapped_arguments[name] = arg.value
                    else:
                        wrapped_arguments[name] = Quantity(arg, Scalar, scale)
                        unwrapped_arguments[name] = arg
                elif ann is Sequence[Quantity]:
                    wrapped_arguments[name], unwrapped_arguments[name] = zip(*(
                        (a, a.value)
                        if isinstance(a, Quantity) else
                        (Quantity(a, Scalar, scale), a)
                        for a in arg
                    ))
                elif ann is Mapping[str, Quantity]:
                    wrapped_arguments[name], unwrapped_arguments[name] = map(dict, zip(*(
                        ((key, a), (key, a.value))
                        if isinstance(a, Quantity) else
                        ((key, Quantity(a, Scalar, scale)), (key, a))
                        for key, a in arg.items()
                    )))
                else:
                    if isinstance(arg, Quantity):
                        raise TypeError(f"Unexpected Quantity passed to argument '{name}' of {func.__name__}")
                    wrapped_arguments[name] = arg
                    unwrapped_arguments[name] = arg
            wrapped = inspect.BoundArguments(signature, wrapped_arguments)  # type:ignore
            unwrapped = inspect.BoundArguments(signature, unwrapped_arguments)  # type:ignore
            output = unit_map(*wrapped.args, **wrapped.kwargs)
            result = func(*unwrapped.args, **unwrapped.kwargs)
            if output is None:
                return result
            if type(output) is tuple:
                return Quantity(result, *output)
            if type(result) is tuple:
                if len(output) == len(result):
                    return tuple(r if o is None else Quantity(r, *o) for r, o in zip(result, output))
            elif type(result) is list:
                if len(output) == len(result):
                    return [r if o is None else Quantity(r, *o) for r, o in zip(result, output)]
            else:
                if len(output) == 1:
                    return result if output[0] is None else Quantity(result, *output[0])

            raise RuntimeError(f"Return value of {func.__name__} does not match expected format")
        _arrayfuncs[func] = wrapper
        return func

    return decorator


@_array_func(numpy.take)
def take(a: Quantity, indices: ArrayLike, axis: Optional[int] = None,
         out: Optional[Quantity] = None, mode: str = 'raise') -> Tuple[Dimension, Scale]:
    if out is not None:
        return _match_units(numpy.take, a, out, labels={1: "'out'"})
    else:
        return a.dimension, a.scale


@_array_func(numpy.reshape)
def reshape(a: Quantity, newshape: Union[int, Sequence[int]], order: str = 'C') -> Tuple[Dimension, Scale]:
    return a.dimension, a.scale


@_array_func(numpy.choose)
def choose(a: Array, choices: Sequence[Quantity], out: Optional[Quantity] = None,
           mode: str = 'raise') -> Tuple[Dimension, Scale]:
    if out is not None:
        _ = _match_units(numpy.choose, choices[0], out, labels={1: "'out'"})
    return _match_units(numpy.choose, *choices, argument="choice")


@_array_func(numpy.repeat)
def repeat(a: Quantity, repeats: Union[int, Array], axis: Optional[int] = None) -> Tuple[Dimension, Scale]:
    return a.dimension, a.scale


@_array_func(numpy.put)
def put(a: Quantity, ind: ArrayLike, v: Quantity, mode: str = 'raise') -> None:
    _ = _match_units(numpy.put, a, v, offset=1)
    return None


@_array_func(numpy.swapaxes)
def swapaxes(a: Quantity, axis1: int, axis2: int) -> Tuple[Dimension, Scale]:
    return a.dimension, a.scale


@_array_func(numpy.transpose)
def transpose(a: Quantity, axes: Optional[Sequence[int]] = None) -> Tuple[Dimension, Scale]:
    return a.dimension, a.scale


@_array_func(numpy.partition)
def partition(a: Quantity, kth: Union[int, Sequence[int]], axis: int = -1, kind: str = 'introselect',
              order: Optional[Union[str, Sequence[str]]] = None) -> Tuple[Dimension, Scale]:
    return a.dimension, a.scale


@_array_func(numpy.argpartition)
def argpartition(a: Quantity, kth: Union[int, Sequence[int]], axis: int = -1, kind: str = 'introselect',
                 order: Optional[Union[str, Sequence[str]]] = None) -> None:
    return None


@_array_func(numpy.sort)
def sort(a: Quantity, axis: Optional[int] = -1, kind: Optional[str] = None,
         order: Optional[Union[str, Sequence[str]]] = None) -> Tuple[Dimension, Scale]:
    return a.dimension, a.scale


@_array_func(numpy.argsort)
def argsort(a: Quantity, axis: Optional[int] = -1, kind: Optional[str] = None,
            order: Optional[Union[str, Sequence[str]]] = None) -> None:
    return None


@_array_func(numpy.argmax)
def argmax(a: Quantity, axis: Optional[int] = None, out: Optional[Array] = None) -> None:
    return None


@_array_func(numpy.argmin)
def argmin(a: Quantity, axis: Optional[int] = None, out: Optional[Array] = None) -> None:
    return None


@_array_func(numpy.searchsorted)
def searchsorted(a: Quantity, v: Quantity, side: str = 'left',
                 sorter: Optional[ArrayLike] = None) -> Tuple[Dimension, Scale]:
    return _match_units(numpy.searchsorted, a, v)


@_array_func(numpy.resize)
def resize(a: Quantity, new_shape: Union[int, Sequence[int]]) -> Tuple[Dimension, Scale]:
    return a.dimension, a.scale


@_array_func(numpy.squeeze)
def squeeze(a: Quantity, axis: Optional[int] = None) -> Tuple[Dimension, Scale]:
    return a.dimension, a.scale


@_array_func(numpy.diagonal)
def diagonal(a: Quantity, offset: int = 0, axis1: int = 0, axis2: int = 1) -> Tuple[Dimension, Scale]:
    return a.dimension, a.scale


@_array_func(numpy.trace)
def trace(a: Quantity, offset: int = 0, axis1: int = 0, axis2: int = 1,
          dtype: Optional[Dtype] = None, out: Optional[Quantity] = None) -> Tuple[Dimension, Scale]:
    if out is None:
        return a.dimension, a.scale
    else:
        return _match_units(numpy.trace, a, out, labels={1: "'out'"})


@_array_func(numpy.ravel)
def ravel(a: Quantity, order: str = 'C') -> Tuple[Dimension, Scale]:
    return a.dimension, a.scale


@_array_func(numpy.nonzero)
def nonzero(a: Quantity) -> None:
    return None


@_array_func(numpy.shape)
def shape(a: Quantity) -> None:
    return None


@_array_func(numpy.compress)
def compress(condition: Array, a: Quantity, axis: Optional[int] = None,
             out: Optional[Quantity] = None) -> Tuple[Dimension, Scale]:
    if out is None:
        return a.dimension, a.scale
    else:
        return _match_units(numpy.compress, a, out, labels={1: "'out'"}, offset=1)


@_array_func(numpy.clip)
def clip(a: Quantity, a_min: Quantity, a_max: Quantity,
         out: Optional[Quantity] = None, **kwargs: Any) -> Tuple[Dimension, Scale]:
    if out is None:
        return _match_units(numpy.clip, a, a_min, a_max)
    else:
        return _match_units(numpy.clip, a, a_min, a_max, out, labels={3: "'out'"})


@_array_func(numpy.sum)
def sum(a: Quantity, axis: Optional[Union[int, Sequence[int]]] = None, dtype: Optional[Dtype] = None,
        out: Optional[Quantity] = None, keepdims: Optional[bool] = None,
        initial: Optional[Quantity] = None, where: Optional[ArrayLike] = None) -> Tuple[Dimension, Scale]:
    if out is None:
        if initial is None:
            return a.dimension, a.scale
        else:
            return _match_units(numpy.sum, a, initial, labels={1: "'initial'"})
    else:
        if initial is None:
            return _match_units(numpy.sum, a, out, labels={1: "'out'"})
        else:
            return _match_units(numpy.sum, a, out, initial, labels={1: "'out'", 2: "'initial'"})


@_array_func(numpy.any)
<<<<<<< HEAD
def _any(a: Quantity, axis: Optional[Union[int, Sequence[int]]] = None, out: Optional[ArrayLike] = None, keepdims: Optional[bool] = None) -> None:
=======
def any(a: Quantity, axis: Optional[Union[int, Sequence[int]]] = None,
        out: Optional[ArrayLike] = None, keepdims: Optional[bool] = None) -> None:
>>>>>>> e6713b1d
    return None


@_array_func(numpy.all)
<<<<<<< HEAD
def _all(a: Quantity, axis: Optional[Union[int, Sequence[int]]] = None, out: Optional[ArrayLike] = None, keepdims: Optional[bool] = None) -> None:
=======
def all(a: Quantity, axis: Optional[Union[int, Sequence[int]]] = None,
        out: Optional[ArrayLike] = None, keepdims: Optional[bool] = None) -> None:
>>>>>>> e6713b1d
    return None


@_array_func(numpy.cumsum)
def cumsum(a: Quantity, axis: Optional[int] = None, dtype: Optional[Dtype] = None,
           out: Optional[Quantity] = None) -> Tuple[Dimension, Scale]:
    if out is None:
        return a.dimension, a.scale
    else:
        return _match_units(numpy.cumsum, a, out, labels={1: "'out'"})


@_array_func(numpy.ptp)
def ptp(a: Quantity, axis: Optional[Union[int, Sequence[int]]] = None,
        out: Optional[Quantity] = None, keepdims: Optional[bool] = None) -> Tuple[Dimension, Scale]:
    if out is None:
        return a.dimension, a.scale
    else:
        return _match_units(numpy.ptp, a, out, labels={1: "'out'"})


@_array_func(numpy.amax)
def amax(a: Quantity, axis: Optional[Union[int, Sequence[int]]] = None,
         out: Optional[Quantity] = None, keepdims: Optional[bool] = None,
         initial: Optional[Quantity] = None, where: Optional[ArrayLike] = None) -> Tuple[Dimension, Scale]:
    if out is None:
        if initial is None:
            return a.dimension, a.scale
        else:
            return _match_units(numpy.amax, a, initial, labels={1: "'initial'"})
    else:
        if initial is None:
            return _match_units(numpy.amax, a, out, labels={1: "'out'"})
        else:
            return _match_units(numpy.amax, a, out, initial, labels={1: "'out'", 2: "'initial'"})


@_array_func(numpy.amin)
def amin(a: Quantity, axis: Optional[Union[int, Sequence[int]]] = None,
         out: Optional[Quantity] = None, keepdims: Optional[bool] = None,
         initial: Optional[Quantity] = None, where: Optional[ArrayLike] = None) -> Tuple[Dimension, Scale]:
    if out is None:
        if initial is None:
            return a.dimension, a.scale
        else:
            return _match_units(numpy.amin, a, initial, labels={1: "'initial'"})
    else:
        if initial is None:
            return _match_units(numpy.amin, a, out, labels={1: "'out'"})
        else:
            return _match_units(numpy.amin, a, out, initial, labels={1: "'out'", 2: "'initial'"})


@_array_func(numpy.alen)
def alen(a: Quantity) -> None:
    return None


@_array_func(numpy.prod)
def prod(a: Quantity, axis: Optional[Union[int, Sequence[int]]] = None, dtype: Optional[Dtype] = None,
         out: Optional[Quantity] = None, keepdims: Optional[bool] = None,
         initial: Optional[Quantity] = None, where: Optional[ArrayLike] = None) -> Tuple[Dimension, Scale]:
    if out is None:
        if initial is None:
            return a.dimension, a.scale
        else:
            return _match_units(numpy.prod, a, initial, labels={1: "'initial'"})
    else:
        if initial is None:
            return _match_units(numpy.prod, a, out, labels={1: "'out'"})
        else:
            return _match_units(numpy.prod, a, out, initial, labels={1: "'out'", 2: "'initial'"})


@_array_func(numpy.cumprod)
def cumprod(a: Quantity, axis: Optional[int] = None, dtype: Optional[Dtype] = None,
            out: Optional[Quantity] = None) -> Tuple[Dimension, Scale]:
    if out is None:
        return a.dimension, a.scale
    else:
        return _match_units(numpy.cumprod, a, out, labels={1: "'out'"})


@_array_func(numpy.ndim)
def ndim(a: Quantity) -> None:
    return None


@_array_func(numpy.size)
def size(a: Quantity, axis: Optional[int] = None) -> None:
    return None


@_array_func(numpy.around)
def around(a: Quantity, decimals: int = 0, out: Optional[Quantity] = None) -> Tuple[Dimension, Scale]:
    if out is None:
        return a.dimension, a.scale
    else:
        return _match_units(numpy.around, a, out, labels={1: "'out'"})


@_array_func(numpy.mean)
def mean(a: Quantity, axis: Optional[Union[int, Sequence[int]]] = None,
         dtype: Optional[Dtype] = None, out: Optional[Quantity] = None,
         keepdims: Optional[bool] = None) -> Tuple[Dimension, Scale]:
    if out is None:
        return a.dimension, a.scale
    else:
        return _match_units(numpy.mean, a, out, labels={1: "'out'"})


@_array_func(numpy.std)
def std(a: Quantity, axis: Optional[Union[int, Sequence[int]]] = None,
        dtype: Optional[Dtype] = None, out: Optional[Quantity] = None,
        ddof: int = 0, keepdims: Optional[bool] = None) -> Tuple[Dimension, Scale]:
    if out is None:
        return a.dimension, a.scale
    else:
        return _match_units(numpy.std, a, out, labels={1: "'out'"})


@_array_func(numpy.var)
def var(a: Quantity, axis: Optional[Union[int, Sequence[int]]] = None,
        dtype: Optional[Dtype] = None, out: Optional[Quantity] = None,
        ddof: int = 0, keepdims: Optional[bool] = None) -> Tuple[Dimension, Scale]:
    if out is None:
        return a.dimension**2, a.scale
    else:
        dimension, scale = _match_units(numpy.var, a, out, labels={1: "'out'"})
        return dimension**2, scale


@_array_func(numpy.round)
def round(a: Quantity, decimals: int = 0, out: Optional[Quantity] = None) -> Tuple[Dimension, Scale]:
    if out is None:
        return a.dimension, a.scale
    else:
        return _match_units(numpy.round, a, out, labels={1: "'out'"})


@_array_func(numpy.product)
def product(a: Quantity, axis: Optional[Union[int, Sequence[int]]] = None,
            dtype: Optional[Dtype] = None, out: Optional[Quantity] = None,
            keepdims: Optional[bool] = None, initial: Optional[Quantity] = None,
            where: Optional[ArrayLike] = None) -> Tuple[Dimension, Scale]:
    if out is None:
        if initial is None:
            return a.dimension, a.scale
        else:
            return _match_units(numpy.product, a, initial, labels={1: "'initial'"})
    else:
        if initial is None:
            return _match_units(numpy.product, a, out, labels={1: "'out'"})
        else:
            return _match_units(numpy.product, a, out, initial, labels={1: "'out'", 2: "'initial'"})


@_array_func(numpy.cumproduct)
def cumproduct(a: Quantity, axis: Optional[int] = None, dtype: Optional[Dtype] = None,
               out: Optional[Quantity] = None) -> Tuple[Dimension, Scale]:
    if out is None:
        return a.dimension, a.scale
    else:
        return _match_units(numpy.cumproduct, a, out, labels={1: "'out'"})


@_array_func(numpy.sometrue)
def sometrue(a: Quantity, axis: Optional[Union[int, Sequence[int]]] = None,
             out: Optional[ArrayLike] = None, keepdims: Optional[bool] = None) -> None:
    return None


@_array_func(numpy.alltrue)
def alltrue(a: Quantity, axis: Optional[Union[int, Sequence[int]]] = None,
            out: Optional[ArrayLike] = None, keepdims: Optional[bool] = None) -> None:
    return None


@_array_func(numpy.linspace)
def linspace(start: Quantity, stop: Quantity, num: int = 50,
             endpoint: bool = True, retstep: bool = False, dtype: Optional[Dtype] = None,
             axis: int = 0) -> Union[Tuple[Dimension, Scale], List[Tuple[Dimension, Scale]]]:
    dimension, scale = _match_units(numpy.linspace, start, stop)
    if retstep:
        return [(dimension, scale), (dimension, scale)]
    return dimension, scale


@_array_func(numpy.logspace)
def logspace(start: Quantity, stop: Quantity, num: int = 50,
             endpoint: bool = True, retstep: bool = False, dtype: Optional[Dtype] = None,
             axis: int = 0) -> Union[Tuple[Dimension, Scale], List[Tuple[Dimension, Scale]]]:
    dimension, scale = _match_units(numpy.logspace, start, stop)
    if retstep:
        return [(dimension, scale), (dimension, scale)]
    return dimension, scale


@_array_func(numpy.geomspace)
def geomspace(start: Quantity, stop: Quantity, num: int = 50,
              endpoint: bool = True, retstep: bool = False, dtype: Optional[Dtype] = None,
              axis: int = 0) -> Union[Tuple[Dimension, Scale], List[Tuple[Dimension, Scale]]]:
    dimension, scale = _match_units(numpy.geomspace, start, stop)
    if retstep:
        return [(dimension, scale), (dimension, scale)]
    return dimension, scale


@_array_func(numpy.empty_like)
def empty_like(prototype: Quantity, dtype: Optional[Dtype] = None, order: str = 'K', subok: bool = True,
               shape: Optional[Union[int, Sequence[int]]] = None) -> Tuple[Dimension, Scale]:
    return prototype.dimension, prototype.scale


@_array_func(numpy.concatenate)
def concatenate(arrays: Sequence[Quantity], axis: int = 0, out: Optional[Quantity] = None) -> Tuple[Dimension, Scale]:
    if out is not None:
        _ = _match_units(numpy.concatenate, arrays[0], out, labels={1: "'out'"})
    return _match_units(numpy.concatenate, *arrays, argument="array")


@_array_func(numpy.inner)
def inner(a: Quantity, b: Quantity) -> Tuple[Dimension, Scale]:
    return _multiply_units(numpy.inner, a, b)


@_array_func(numpy.where)
def where(condition: ArrayLike, x: Optional[Quantity] = None, y: Optional[Quantity] = None) -> Tuple[Dimension, Scale]:
    if x is None:
        if y is None:
            raise TypeError(f"Unexpected Quantity passed to {numpy.inner.__name__}")
        else:
            return _multiply_units(numpy.inner, y, labels={0: "'y'"})
    else:
        if y is None:
            return _multiply_units(numpy.inner, x, labels={0: "'x'"})
        else:
            return _multiply_units(numpy.inner, x, y, labels={0: "'x'", 1: "'y'"})


@_array_func(numpy.lexsort)
def lexsort(keys: Quantity, axis: int = -1) -> None:
    return None


@_array_func(numpy.min_scalar_type)
def min_scalar_type(a: Quantity) -> None:
    return None


@_array_func(numpy.result_type)
def result_type(*args: Quantity) -> None:
    return None


@_array_func(numpy.dot)
def dot(a: Quantity, b: Quantity, out: Optional[Quantity] = None) -> Tuple[Dimension, Scale]:
    dimension, scale = _multiply_units(numpy.dot, a, b)
    if out is not None:
        if out.dimension != dimension:
            raise ValueError(
                f"Invalid mass dimension for argument 'out' of {numpy.dot.__name__}:"
                f" got {out.dimension}, expected {dimension}"
            )
        if out.dimension != Scalar and out.scale != scale:
            raise ValueError(
                f"Mismatched scale for argument 'out' of {numpy.dot.__name__}"
            )
    return dimension, scale


@_array_func(numpy.vdot)
def vdot(a: Quantity, b: Quantity) -> Tuple[Dimension, Scale]:
    return _multiply_units(numpy.vdot, a, b)


@_array_func(numpy.copyto)
def copyto(dst: Quantity, src: Quantity, casting: str = 'same_kind', where: ArrayLike = True) -> None:
    _ = _match_units(numpy.copyto, dst, src)
    return None


@_array_func(numpy.putmask)
def putmask(a: Quantity, mask: ArrayLike, values: Quantity) -> None:
    _ = _match_units(numpy.putmask, a, values)
    return None


@_array_func(numpy.shares_memory)
def shares_memory(a: Quantity, b: Quantity, max_work: Optional[int] = None) -> None:
    _ = _match_units(numpy.shares_memory, a, b)
    return None


@_array_func(numpy.may_share_memory)
def may_share_memory(a: Quantity, b: Quantity, max_work: Optional[int] = None) -> None:
    _ = _match_units(numpy.may_share_memory, a, b)
    return None


@_array_func(numpy.zeros_like)
def zeros_like(a: Quantity, dtype: Optional[Dtype] = None, order: str = 'K', subok: bool = True,
               shape: Optional[Union[int, Sequence[int]]] = None) -> Tuple[Dimension, Scale]:
    return a.dimension, a.scale


@_array_func(numpy.ones_like)
def ones_like(a: Quantity, dtype: Optional[Dtype] = None, order: str = 'K', subok: bool = True,
              shape: Optional[Union[int, Sequence[int]]] = None) -> Tuple[Dimension, Scale]:
    return Scalar, a.scale


@_array_func(numpy.full_like)
def full_like(a: Quantity, fill_value: Quantity, dtype: Optional[Dtype] = None, order: str = 'K',
              subok: bool = True, shape: Optional[Union[int, Sequence[int]]] = None) -> Tuple[Dimension, Scale]:
    return fill_value.dimension, fill_value.scale


@_array_func(numpy.count_nonzero)
def count_nonzero(a: Quantity, axis: Optional[Union[int, Sequence[int]]] = None, *, keepdims: bool = False) -> None:
    return None


@_array_func(numpy.argwhere)
def argwhere(a: Quantity) -> None:
    return None


@_array_func(numpy.flatnonzero)
def flatnonzero(a: Quantity) -> None:
    return None


@_array_func(numpy.correlate)
def correlate(a: Quantity, v: Quantity, mode: str = 'valid') -> Tuple[Dimension, Scale]:
    return _multiply_units(numpy.correlate, a, v)


@_array_func(numpy.convolve)
def convolve(a: Quantity, v: Quantity, mode: str = 'full') -> Tuple[Dimension, Scale]:
    return _multiply_units(numpy.correlate, a, v)


@_array_func(numpy.outer)
def outer(a: Quantity, b: Quantity, out: Optional[Quantity] = None) -> Tuple[Dimension, Scale]:
    dimension, scale = _multiply_units(numpy.outer, a, b)
    if out is not None:
        if out.dimension != dimension:
            raise ValueError(
                f"Invalid mass dimension for argument 'out' of {numpy.outer.__name__}:"
                f" got {out.dimension}, expected {dimension}"
            )
        if out.dimension != Scalar and out.scale != scale:
            raise ValueError(
                f"Mismatched scale for argument 'out' of {numpy.outer.__name__}"
            )
    return dimension, scale


@_array_func(numpy.tensordot)
def tensordot(a: Quantity, b: Quantity, axes: Union[int, ArrayLike] = 2) -> Tuple[Dimension, Scale]:
    return _multiply_units(numpy.tensordot, a, b)


@_array_func(numpy.roll)
def roll(a: Quantity, shift: Union[int, Sequence[int]],
         axis: Optional[Union[int, Sequence[int]]] = None) -> Tuple[Dimension, Scale]:
    return a.dimension, a.scale


@_array_func(numpy.rollaxis)
def rollaxis(a: Quantity, axis: int, start: int = 0) -> Tuple[Dimension, Scale]:
    return a.dimension, a.scale


@_array_func(numpy.moveaxis)
def moveaxis(a: Quantity, source: Union[int, Sequence[int]],
             destination: Union[int, Sequence[int]]) -> Tuple[Dimension, Scale]:
    return a.dimension, a.scale


@_array_func(numpy.cross)
def cross(a: Quantity, b: Quantity, axisa: int = -1, axisb: int = -1,
          axisx: int = -1, axis: Optional[int] = None) -> Tuple[Dimension, Scale]:
    return _multiply_units(numpy.cross, a, b)


@_array_func(numpy.allclose)
def allclose(a: Quantity, b: Quantity, rtol: Optional[Quantity] = None,
             atol: Optional[Quantity] = None, equal_nan: bool = False) -> None:
    if rtol is not None:
        _ = _scalar_units(numpy.allclose, rtol, labels={0: "'rtol'"})
    if atol is not None:
        _ = _match_units(numpy.allclose, a, b, atol, labels={2: "'atol'"})
    else:
        _ = _match_units(numpy.allclose, a, b)
    return None


@_array_func(numpy.isclose)
def isclose(a: Quantity, b: Quantity, rtol: Optional[Quantity] = None,
            atol: Optional[Quantity] = None, equal_nan: bool = False) -> None:
    if rtol is not None:
        _ = _scalar_units(numpy.isclose, rtol, labels={0: "'rtol'"})
    if atol is not None:
        _ = _match_units(numpy.isclose, a, b, atol, labels={2: "'atol'"})
    else:
        _ = _match_units(numpy.isclose, a, b)
    return None


@_array_func(numpy.array_equal)
def array_equal(a1: Quantity, a2: Quantity, equal_nan: bool = False) -> None:
    _ = _match_units(numpy.array_equal, a1, a2)
    return None


@_array_func(numpy.array_equiv)
def array_equiv(a1: Quantity, a2: Quantity) -> None:
    _ = _match_units(numpy.array_equiv, a1, a2)
    return None


@_array_func(numpy.atleast_1d)
def atleast_1d(*arys: Quantity) -> List[Tuple[Dimension, Scale]]:
    return [(a.dimension, a.scale) for a in arys]


@_array_func(numpy.atleast_2d)
def atleast_2d(*arys: Quantity) -> List[Tuple[Dimension, Scale]]:
    return [(a.dimension, a.scale) for a in arys]


@_array_func(numpy.atleast_3d)
def atleast_3d(*arys: Quantity) -> List[Tuple[Dimension, Scale]]:
    return [(a.dimension, a.scale) for a in arys]


@_array_func(numpy.vstack)
def vstack(tup: Sequence[Quantity]) -> Tuple[Dimension, Scale]:
    return _match_units(numpy.vstack, *tup)


@_array_func(numpy.hstack)
def hstack(tup: Sequence[Quantity]) -> Tuple[Dimension, Scale]:
    return _match_units(numpy.hstack, *tup)


@_array_func(numpy.stack)
def stack(arrays: Sequence[Quantity], axis: int = 0, out: Optional[Quantity] = None) -> Tuple[Dimension, Scale]:
    if out is not None:
        return _match_units(numpy.stack, *arrays, out, labels={len(arrays): "'out'"})
    else:
        return _match_units(numpy.stack, *arrays)


@_array_func(numpy.rot90)
def rot90(m: Quantity, k: int = 1, axes: ArrayLike = (0, 1)) -> Tuple[Dimension, Scale]:
    return m.dimension, m.scale


@_array_func(numpy.flip)
def flip(m: Quantity, axis: Optional[Union[int, Sequence[int]]] = None) -> Tuple[Dimension, Scale]:
    return m.dimension, m.scale


@_array_func(numpy.average)
def average(a: Quantity, axis: Optional[Union[int, Sequence[int]]] = None,
            weights: Optional[Quantity] = None, returned: bool = False) -> List[Tuple[Dimension, Scale]]:
    if returned:
        if weights is None:
            return [
                (a.dimension, a.scale),
                (Scalar, a.scale),
            ]

        return [
            (a.dimension, a.scale),
            (weights.dimension, weights.scale),
        ]
    return [(a.dimension, a.scale)]


# TODO: Consider performance
@_array_func(numpy.piecewise)
def piecewise(x: Quantity, condlist: Sequence[Union[bool, Array]],
              funclist: Sequence[Callable], *args: Any, **kw: Any) -> Tuple[Dimension, Scale]:
    mapped = (
        func(x[nonzero[0]], *args, **kw)
        for nonzero, func in zip(
            (numpy.nonzero(cond) for cond in condlist),
            funclist,
        )
        if len(nonzero) > 0
    )
    return _match_units(numpy.piecewise, *mapped, argument="function")


@_array_func(numpy.select)
def select(condlist: Sequence[Array], choicelist: Sequence[Quantity],
           default: Optional[Quantity] = None) -> Tuple[Dimension, Scale]:
    if default is not None:
        _ = _match_units(numpy.select, choicelist[0], default, labels={1: "'default'"})
    return _match_units(numpy.select, *choicelist, argument="choice")


@_array_func(numpy.copy)
def copy(a: Quantity, order: str = 'K', subok: bool = False) -> Tuple[Dimension, Scale]:
    return a.dimension, a.scale


@_array_func(numpy.gradient)
def gradient(f: Quantity, *varargs: Quantity, axis: Optional[Union[int, Sequence[int]]] = None,
             edge_order: int = 1) -> List[Tuple[Dimension, Scale]]:
    shape = numpy.shape(f.value)
    N = len(shape)
    if len(varargs) == 0:
        return [(f.dimension, f.scale)] * N
    elif len(varargs) == 1:
        return [_divide_units(numpy.gradient, f, varargs[0])] * N
    else:
        return [_divide_units(numpy.gradient, f, arg, offset=i) for i, arg in enumerate(varargs)]


@_array_func(numpy.diff)
def diff(a: Quantity, n: int = 1, axis: int = -1, prepend: Optional[Quantity] = None,
         append: Optional[Quantity] = None) -> Tuple[Dimension, Scale]:
    if prepend is None:
        if append is None:
            return a.dimension, a.scale
        else:
            return _match_units(numpy.diff, a, append, labels={1: "'append'"})
    else:
        if append is None:
            return _match_units(numpy.diff, a, prepend, labels={1: "'prepend'"})
        else:
            return _match_units(numpy.diff, a, prepend, append, labels={1: "'prepend'", 2: "'append'"})


@_array_func(numpy.interp)
def interp(x: Quantity, xp: Quantity, fp: Quantity, left: Optional[Quantity] = None,
           right: Optional[Quantity] = None, period: Optional[float] = None) -> Tuple[Dimension, Scale]:
    _ = _match_units(numpy.interp, x, xp)
    if left is None:
        if right is None:
            return fp.dimension, fp.scale
        else:
            return _match_units(numpy.interp, fp, right, labels={1: "'right'"})
    else:
        if right is None:
            return _match_units(numpy.interp, fp, left, labels={1: "'left'"})
        else:
            return _match_units(numpy.interp, fp, left, right, labels={1: "'left'", 2: "'right'"})


@_array_func(numpy.angle)
def angle(z: Quantity, deg: bool = False) -> None:
    return None


@_array_func(numpy.unwrap)
def unwrap(p: Quantity, discont: float = numpy.pi, axis: int = -1) -> Tuple[Dimension, Scale]:
    return _scalar_units(numpy.unwrap, p)


@_array_func(numpy.sort_complex)
def sort_complex(a: Quantity) -> Tuple[Dimension, Scale]:
    return a.dimension, a.scale


@_array_func(numpy.trim_zeros)
def trim_zeros(filt: Quantity, trim: str = 'fb') -> Tuple[Dimension, Scale]:
    return filt.dimension, filt.scale


@_array_func(numpy.extract)
def extract(condition: ArrayLike, arr: Quantity) -> Tuple[Dimension, Scale]:
    return arr.dimension, arr.scale


@_array_func(numpy.place)
def place(arr: Quantity, mask: ArrayLike, vals: Quantity) -> None:
    _ = _match_units(numpy.place, arr, vals)


@_array_func(numpy.cov)
def cov(m: Quantity, y: Optional[Quantity] = None, rowvar: bool = True, bias: bool = False,
        ddof: Optional[int] = None, fweights: Optional[Quantity] = None,
        aweights: Optional[Quantity] = None) -> Tuple[Dimension, Scale]:
    if y is not None:
        _ = _match_units(numpy.cov, m, y)
    if fweights is not None:
        _ = _scalar_units(numpy.cov, fweights, labels={0: "'fweights'"})
    if aweights is not None:
        _ = _scalar_units(numpy.cov, aweights, labels={0: "'aweights'"})
    return m.dimension**2, m.scale


@_array_func(numpy.corrcoef)
def corrcoeff(x: Quantity, y: Optional[Quantity] = None, rowvar: bool = True) -> Tuple[Dimension, Scale]:
    if y is not None:
        _ = _match_units(numpy.corrcoef, x, y)
    return Scalar, x.scale


@_array_func(numpy.i0)
def i0(x: Quantity) -> Tuple[Dimension, Scale]:
    return _scalar_units(numpy.i0, x)


@_array_func(numpy.sinc)
def sinc(x: Quantity) -> Tuple[Dimension, Scale]:
    return _scalar_units(numpy.sinc, x)


@_array_func(numpy.msort)
def msort(a: Quantity) -> Tuple[Dimension, Scale]:
    return a.dimension, a.scale


@_array_func(numpy.median)
def median(a: Quantity, axis: Optional[Union[int, Sequence[int]]] = None, out: Optional[Quantity] = None,
           overwrite_input: bool = False, keepdims: bool = False) -> Tuple[Dimension, Scale]:
    if out is not None:
        return _match_units(numpy.median, a, out, labels={1: "'out'"})
    return a.dimension, a.scale


@_array_func(numpy.percentile)
def percentile(a: Quantity, q: Quantity, axis: Optional[Union[int, Sequence[int]]] = None,
               out: Optional[Quantity] = None, overwrite_input: bool = False,
               interpolation: str = 'linear', keepdims: bool = False) -> Tuple[Dimension, Scale]:
    _ = _scalar_units(numpy.percentile, q, offset=1)
    if out is not None:
        return _match_units(numpy.percentile, a, out, labels={1: "'out'"})
    return a.dimension, a.scale


@_array_func(numpy.quantile)
def quantile(a: Quantity, q: Quantity, axis: Optional[Union[int, Sequence[int]]] = None,
             out: Optional[Quantity] = None, overwrite_input: bool = False,
             interpolation: str = 'linear', keepdims: bool = False) -> Tuple[Dimension, Scale]:
    _ = _scalar_units(numpy.quantile, q, offset=1)
    if out is not None:
        return _match_units(numpy.quantile, a, out, labels={1: "'out'"})
    return a.dimension, a.scale


@_array_func(numpy.trapz)
def trapz(y: Quantity, x: Optional[Quantity] = None, dx: Optional[Quantity] = None,
          axis: int = -1) -> Tuple[Dimension, Scale]:
    if x is not None:
        return _multiply_units(numpy.trapz, y, x)
    if dx is not None:
        return _multiply_units(numpy.trapz, y, dx)
    return y.dimension, y.scale


@_array_func(numpy.meshgrid)
def meshgrid(*xi: Quantity, copy: bool = True, sparse: bool = False,
             indexing: str = 'xy') -> List[Tuple[Dimension, Scale]]:
    return [(x.quantity, x.scale) for x in xi]


@_array_func(numpy.delete)
def delete(arr: Quantity, obj: Union[slice, int, Sequence[int]],
           axis: Optional[int] = None) -> Tuple[Dimension, Scale]:
    return arr.dimension, arr.scale


@_array_func(numpy.insert)
def insert(arr: Quantity, obj: Union[slice, int, Sequence[int]],
           values: Quantity, axis: Optional[int] = None) -> Tuple[Dimension, Scale]:
    return _match_units(numpy.insert, arr, values, offset=1)


@_array_func(numpy.append)
def append(arr: Quantity, values: Quantity, axis: Optional[int] = None) -> Tuple[Dimension, Scale]:
    return _match_units(numpy.append, arr, values)


@_array_func(numpy.digitize)
def digitize(x: Quantity, bins: Quantity, right: bool = False) -> None:
    _ = _match_units(numpy.digitize, x, bins)
    return None


@_array_func(numpy.broadcast_to)
def broadcast_to(array: Quantity, shape: Sequence[int], subok: bool = False) -> Tuple[Dimension, Scale]:
    return array.dimension, array.scale


@_array_func(numpy.broadcast_arrays)
def broadcast_arrays(*args: Quantity, subok: bool = False) -> List[Tuple[Dimension, Scale]]:
    return [(arr.dimension, arr.scale) for arr in args]


@_array_func(numpy.take_along_axis)
def take_along_axis(arr: Quantity, indices: Array, axis: int) -> Tuple[Dimension, Scale]:
    return arr.dimension, arr.scale


@_array_func(numpy.put_along_axis)
def put_along_axis(arr: Quantity, indices: Array, values: Quantity, axis: int) -> Tuple[Dimension, Scale]:
    return _match_units(numpy.put_along_axis, arr, values, offset=1)


@_array_func(numpy.apply_along_axis)
def apply_along_axis(func1d: Callable, axis: int, arr: Quantity,
                     *args: Any, **kwargs: Any) -> Tuple[Dimension, Scale]:
    return _match_units(numpy.apply_along_axis, func1d(arr[0], *args, **kwargs))


# TODO: think about apply_over_axes


@_array_func(numpy.expand_dims)
def expand_dims(a: Quantity, axis: Union[int, Sequence[int]]) -> Tuple[Dimension, Scale]:
    return a.dimension, a.scale


@_array_func(numpy.column_stack)
def column_stack(tup: Sequence[Quantity]) -> Tuple[Dimension, Scale]:
    return _match_units(numpy.column_stack, *tup)


@_array_func(numpy.dstack)
def dstack(tup: Sequence[Quantity]) -> Tuple[Dimension, Scale]:
    return _match_units(numpy.dstack, *tup)


@_array_func(numpy.array_split)
def array_split(ary: Quantity, indices_or_sections: Union[int, ArrayLike],
                axis: int = 0) -> List[Tuple[Dimension, Scale]]:
    try:
        N = len(cast(Sized, indices_or_sections)) + 1
    except TypeError:
        N = cast(int, indices_or_sections)
    return [(ary.dimension, ary.scale)] * N


@_array_func(numpy.split)
def split(ary: Quantity, indices_or_sections: Union[int, ArrayLike],
          axis: int = 0) -> List[Tuple[Dimension, Scale]]:
    try:
        N = len(cast(Sized, indices_or_sections)) + 1
    except TypeError:
        N = cast(int, indices_or_sections)
    return [(ary.dimension, ary.scale)] * N


@_array_func(numpy.hsplit)
def hsplit(ary: Quantity, indices_or_sections: Union[int, ArrayLike]) -> List[Tuple[Dimension, Scale]]:
    try:
        N = len(cast(Sized, indices_or_sections)) + 1
    except TypeError:
        N = cast(int, indices_or_sections)
    return [(ary.dimension, ary.scale)] * N


@_array_func(numpy.vsplit)
def vsplit(ary: Quantity, indices_or_sections: Union[int, ArrayLike]) -> List[Tuple[Dimension, Scale]]:
    try:
        N = len(cast(Sized, indices_or_sections)) + 1
    except TypeError:
        N = cast(int, indices_or_sections)
    return [(ary.dimension, ary.scale)] * N


@_array_func(numpy.dsplit)
def dsplit(ary: Quantity, indices_or_sections: Union[int, ArrayLike]) -> List[Tuple[Dimension, Scale]]:
    try:
        N = len(cast(Sized, indices_or_sections)) + 1
    except TypeError:
        N = cast(int, indices_or_sections)
    return [(ary.dimension, ary.scale)] * N


@_array_func(numpy.kron)
def kron(a: Quantity, b: Quantity) -> Tuple[Dimension, Scale]:
    return _multiply_units(numpy.kron, a, b)


@_array_func(numpy.tile)
def tile(A: Quantity, reps: ArrayLike) -> Tuple[Dimension, Scale]:
    return A.dimension, A.scale


@_array_func(numpy.ediff1d)
def ediff1d(ary: Quantity, to_end: Optional[Quantity] = None,
            to_begin: Optional[Quantity] = None) -> Tuple[Dimension, Scale]:
    if to_end is None:
        if to_begin is None:
            return ary.dimension, ary.scale
        else:
            return _match_units(numpy.ediff1d, ary, to_begin, labels={1: "'to_begin'"})
    else:
        if to_begin is None:
            return _match_units(numpy.ediff1d, ary, to_end, labels={1: "'to_end'"})
        else:
            return _match_units(numpy.ediff1d, ary, to_end, to_begin, labels={1: "'to_end'", 2: "'to_begin'"})


@_array_func(numpy.unique)
def unique(ar: Quantity, return_index: bool = False, return_inverse: bool = False,
           return_counts: bool = False, axis: Optional[int] = None) -> Tuple[Dimension, Scale]:
    return ar.dimension, ar.scale


@_array_func(numpy.intersect1d)
def intersect1d(ar1: Quantity, ar2: Quantity, assume_unique: bool = False,
                return_indices: bool = False) -> List[Optional[Tuple[Dimension, Scale]]]:
    if return_indices:
        return [_match_units(numpy.intersect1d, ar1, ar2), None, None]
    else:
        return [_match_units(numpy.intersect1d, ar1, ar2)]


@_array_func(numpy.setxor1d)
def setxor1d(ar1: Quantity, ar2: Quantity, assume_unique: bool = False) -> Tuple[Dimension, Scale]:
    return _match_units(numpy.setxor1d, ar1, ar2)


@_array_func(numpy.in1d)
def in1d(ar1: Quantity, ar2: Quantity, assume_unique: bool = False, invert: bool = False) -> None:
    _ = _match_units(numpy.in1d, ar1, ar2)
    return None


@_array_func(numpy.isin)
def isin(element: Quantity, test_elements: Quantity, assume_unique: bool = False, invert: bool = False) -> None:
    _ = _match_units(numpy.isin, element, test_elements)
    return None


@_array_func(numpy.union1d)
def union1d(ar1: Quantity, ar2: Quantity) -> Tuple[Dimension, Scale]:
    return _match_units(numpy.union1d, ar1, ar2)


@_array_func(numpy.setdiff1d)
def setdiff1d(ar1: Quantity, ar2: Quantity, assume_unique: bool = False) -> Tuple[Dimension, Scale]:
    return _match_units(numpy.setdiff1d, ar1, ar2)


@_array_func(numpy.fix)
def fix(x: Quantity, out: Optional[Quantity] = None) -> Tuple[Dimension, Scale]:
    if out is None:
        return x.dimension, x.scale
    else:
        return _match_units(numpy.fix, x, out, labels={1: "'out'"})


@_array_func(numpy.isposinf)
def isposinf(x: Quantity, out: Optional[Quantity] = None) -> None:
    if out is not None:
        _ = _match_units(numpy.isposinf, x, out, labels={1: "'out'"})
    return None


@_array_func(numpy.isneginf)
def isneginf(x: Quantity, out: Optional[Quantity] = None) -> None:
    if out is not None:
        _ = _match_units(numpy.isneginf, x, out, labels={1: "'out'"})
    return None


@_array_func(numpy.asfarray)
def asfarray(a: Quantity, dtype: Dtype = numpy.float64) -> Tuple[Dimension, Scale]:
    return a.dimension, a.scale


@_array_func(numpy.real)
def real(val: Quantity) -> Tuple[Dimension, Scale]:
    return val.dimension, val.scale


@_array_func(numpy.imag)
def imag(val: Quantity) -> Tuple[Dimension, Scale]:
    return val.dimension, val.scale


@_array_func(numpy.iscomplex)
def iscomplex(x: Quantity) -> None:
    return None


@_array_func(numpy.isreal)
def isreal(x: Quantity) -> None:
    return None


@_array_func(numpy.iscomplexobj)
def iscomplexobj(x: Quantity) -> None:
    return None


@_array_func(numpy.isrealobj)
def isrealobj(x: Quantity) -> None:
    return None


@_array_func(numpy.nan_to_num)
def nan_to_num(val: Quantity, copy: bool = True, nan: Optional[Quantity] = None,
               posinf: Optional[Quantity] = None, neginf: Optional[Quantity] = None) -> Tuple[Dimension, Scale]:
    args = (nan, posinf, neginf)
    labels = ("'nan'", "'posinf'", "'neginf'")
    return _match_units(
        numpy.nan_to_num, val,
        *(arg for arg in args if arg is not None),
        labels={n + 1: label for n, label in enumerate(label for i, label in enumerate(labels) if args[i] is not None)},
    )


@_array_func(numpy.real_if_close)
def real_if_close(a: Quantity, tol: float = 100.) -> Tuple[Dimension, Scale]:
    return a.dimension, a.scale


@_array_func(numpy.asscalar)
def asscalar(a: Quantity) -> Tuple[Dimension, Scale]:
    return a.dimension, a.scale


@_array_func(numpy.common_type)
def common_type(*arrays: Quantity) -> None:
    return None


@_array_func(numpy.nanmin)
def nanmin(a: Quantity, axis: Optional[int] = None, out: Optional[Quantity] = None,
           keepdims: Optional[bool] = None) -> Tuple[Dimension, Scale]:
    if out is None:
        return a.dimension, a.scale
    else:
        return _match_units(numpy.nanmin, a, out, labels={1: "'out'"})


@_array_func(numpy.nanmax)
def nanmax(a: Quantity, axis: Optional[int] = None, out: Optional[Quantity] = None,
           keepdims: Optional[bool] = None) -> Tuple[Dimension, Scale]:
    if out is None:
        return a.dimension, a.scale
    else:
        return _match_units(numpy.nanmax, a, out, labels={1: "'out'"})


@_array_func(numpy.nanargmin)
def nanargmin(a: Quantity, axis: Optional[int] = None) -> None:
    return None


@_array_func(numpy.nanargmax)
def nanargmax(a: Quantity, axis: Optional[int] = None) -> None:
    return None


@_array_func(numpy.nansum)
def nansum(a: Quantity, axis: Optional[int] = None, dtype: Optional[Dtype] = None,
           out: Optional[Quantity] = None, keepdims: Optional[bool] = None) -> Tuple[Dimension, Scale]:
    if out is None:
        return a.dimension, a.scale
    else:
        return _match_units(numpy.nansum, a, out, labels={1: "'out'"})


@_array_func(numpy.nanprod)
def nanprod(a: Quantity, axis: Optional[int] = None, dtype: Optional[Dtype] = None,
            out: Optional[Quantity] = None, keepdims: Optional[bool] = None) -> Tuple[Dimension, Scale]:
    if out is None:
        return a.dimension, a.scale
    else:
        return _match_units(numpy.nanprod, a, out, labels={1: "'out'"})


@_array_func(numpy.nancumsum)
def nancumsum(a: Quantity, axis: Optional[int] = None, dtype: Optional[Dtype] = None,
              out: Optional[Quantity] = None) -> Tuple[Dimension, Scale]:
    if out is None:
        return a.dimension, a.scale
    else:
        return _match_units(numpy.nancumsum, a, out, labels={1: "'out'"})


@_array_func(numpy.nancumprod)
def nancumprod(a: Quantity, axis: Optional[int] = None, dtype: Optional[Dtype] = None,
               out: Optional[Quantity] = None) -> Tuple[Dimension, Scale]:
    if out is None:
        return a.dimension, a.scale
    else:
        return _match_units(numpy.nancumprod, a, out, labels={1: "'out'"})


@_array_func(numpy.nanmean)
def nanmean(a: Quantity, axis: Optional[int] = None, dtype: Optional[Dtype] = None,
            out: Optional[Quantity] = None, keepdims: Any = None) -> Tuple[Dimension, Scale]:
    if out is None:
        return a.dimension, a.scale
    else:
        return _match_units(numpy.nanmean, a, out, labels={1: "'out'"})


@_array_func(numpy.nanmedian)
def nanmedian(a: Quantity, axis: Optional[int] = None, out: Optional[Quantity] = None,
              overwrie_input: bool = False, keepdims: Optional[bool] = None) -> Tuple[Dimension, Scale]:
    if out is None:
        return a.dimension, a.scale
    else:
        return _match_units(numpy.nanmedian, a, out, labels={1: "'out'"})


@_array_func(numpy.nanpercentile)
def nanpercentile(a: Quantity, q: Quantity, axis: Optional[Union[int, Sequence[int]]] = None,
                  out: Optional[Quantity] = None, overwrite_input: bool = False,
                  interpolation: str = 'linear', keepdims: Optional[bool] = None) -> Tuple[Dimension, Scale]:
    _ = _scalar_units(numpy.nanpercentile, q, offset=1)
    if out is not None:
        return _match_units(numpy.nanpercentile, a, out, labels={1: "'out'"})
    return a.dimension, a.scale


@_array_func(numpy.nanquantile)
def nanquantile(a: Quantity, q: Quantity, axis: Optional[Union[int, Sequence[int]]] = None,
                out: Optional[Quantity] = None, overwrite_input: bool = False,
                interpolation: str = 'linear', keepdims: Optional[bool] = None) -> Tuple[Dimension, Scale]:
    _ = _scalar_units(numpy.nanquantile, q, offset=1)
    if out is not None:
        return _match_units(numpy.nanquantile, a, out, labels={1: "'out'"})
    return a.dimension, a.scale


@_array_func(numpy.nanvar)
def nanvar(a: Quantity, axis: Optional[Union[int, Sequence[int]]] = None,
           dtype: Optional[Dtype] = None, out: Optional[Quantity] = None,
           ddof: int = 0, keepdims: Optional[bool] = None) -> Tuple[Dimension, Scale]:
    if out is None:
        return a.dimension**2, a.scale
    else:
        dimension, scale = _match_units(numpy.nanvar, a, out, labels={1: "'out'"})
        return dimension**2, scale


@_array_func(numpy.nanstd)
def nanstd(a: Quantity, axis: Optional[Union[int, Sequence[int]]] = None,
           dtype: Optional[Dtype] = None, out: Optional[Quantity] = None,
           ddof: int = 0, keepdims: Optional[bool] = None) -> Tuple[Dimension, Scale]:
    if out is None:
        return a.dimension, a.scale
    else:
        return _match_units(numpy.nanstd, a, out, labels={1: "'out'"})


@_array_func(numpy.pad)
def pad(array: Quantity, pad_width: Union[int, Sequence[int], ArrayLike],
        mode: Union[str, Callable] = 'constant', stat_length: Optional[Union[int, Sequence[int]]] = None,
        constant_values: Optional[Quantity] = None, end_values: Optional[Quantity] = None,
        reflect_type: Optional[str] = None) -> Tuple[Dimension, Scale]:
    args: Tuple[Quantity, ...] = ()
    labels: Tuple[str, ...] = ()
    if constant_values is not None:
        args += (constant_values,)
        labels += ("'constant_values'",)
    if end_values is not None:
        args += (end_values,)
        labels += ("'end_values'",)
    if len(args) == 0:
        return array.dimension, array.scale
    else:
        return _match_units(numpy.pad, array, *args, labels={i + 1: name for i, name in enumerate(labels)})


@_array_func(numpy.linalg.tensorsolve)
def tensorsolve(a: Quantity, b: Quantity, axes: Optional[Sequence[int]] = None) -> Tuple[Dimension, Scale]:
    return _divide_units(numpy.linalg.tensorsolve, b, a, labels={0: "second", 1: "first"})


@_array_func(numpy.linalg.solve)
def solve(a: Quantity, b: Quantity) -> Tuple[Dimension, Scale]:
    return _divide_units(numpy.linalg.solve, b, a, labels={0: "second", 1: "first"})


@_array_func(numpy.linalg.tensorinv)
def tensorinv(a: Quantity, ind: int = 2) -> Tuple[Dimension, Scale]:
    return Scalar / a.dimension, a.scale


@_array_func(numpy.linalg.inv)
def inv(a: Quantity) -> Tuple[Dimension, Scale]:
    return Scalar / a.dimension, a.scale


@_array_func(numpy.linalg.matrix_power)
def matrix_power(a: Quantity, n: int) -> Tuple[Dimension, Scale]:
    return a.dimension ** n, a.scale


@_array_func(numpy.linalg.cholesky)
def cholesky(a: Quantity) -> Tuple[Dimension, Scale]:
    return a.dimension ** 0.5, a.scale


@_array_func(numpy.linalg.qr)
def qr(a: Quantity, mode: str = 'reduced') -> List[Optional[Tuple[Dimension, Scale]]]:
    if mode == 'reduced' or mode == 'complete':
        return [(Scalar, a.scale), (a.dimension, a.scale)]
    if mode == 'r':
        return [(a.dimension, a.scale)]
    if mode == 'raw' and a.dimension == Scalar:
        return [None]
    raise ValueError(f"Mode '{mode}' not supported for QR decompositions of Quantities")


@_array_func(numpy.linalg.eigvals)
def eigvals(a: Quantity) -> Tuple[Dimension, Scale]:
    return a.dimension, a.scale


@_array_func(numpy.linalg.eigvalsh)
def eigvalsh(a: Quantity, UPLO: str = 'L') -> Tuple[Dimension, Scale]:
    return a.dimension, a.scale


@_array_func(numpy.linalg.eig)
def eig(a: Quantity) -> List[Optional[Tuple[Dimension, Scale]]]:
    return [(a.dimension, a.scale), None]


@_array_func(numpy.linalg.eigh)
def eigh(a: Quantity, UPLO: str = 'L') -> List[Optional[Tuple[Dimension, Scale]]]:
    return [(a.dimension, a.scale), None]


@_array_func(numpy.linalg.svd)
def svd(a: Quantity, full_matrices: bool = True, compute_uv: bool = True,
        hermitian: bool = False) -> List[Tuple[Dimension, Scale]]:
    return [(Scalar, a.scale), (a.dimension, a.scale), (Scalar, a.scale)]


@_array_func(numpy.linalg.cond)
def cond(x: Quantity, p: Optional[Union[int, str]] = None) -> None:
    return None


@_array_func(numpy.linalg.matrix_rank)
def matrix_rank(M: Quantity, tol: Optional[Quantity] = None, hermitian: bool = False) -> None:
    if tol is not None:
        _ = _match_units(numpy.linalg.matrix_rank, M, tol)
    return None


@_array_func(numpy.linalg.pinv)
def pinv(a: Quantity, rcond: Optional[Quantity] = None, hermitian: bool = False) -> Tuple[Dimension, Scale]:
    if rcond is not None:
        _ = _scalar_units(numpy.linalg.pinv, rcond, labels={0: "'rcond'"})
    return Scalar / a.dimension, a.scale


@_array_func(numpy.linalg.slogdet)
def slogdet(a: Quantity) -> List[Optional[Tuple[Dimension, Scale]]]:
    return [None, _scalar_units(numpy.linalg.slogdet, a)]


@_array_func(numpy.linalg.det)
def det(a: Quantity) -> Tuple[Dimension, Scale]:
    M = numpy.shape(a)[-1]
    return a.dimension**M, a.scale


@_array_func(numpy.linalg.lstsq)
def lstsq(a: Quantity, b: Quantity, rcond: Optional[Quantity] = None) -> List[Optional[Tuple[Dimension, Scale]]]:
    if rcond is not None:
        _ = _scalar_units(numpy.linalg.lstsq, rcond, labels={0: "'rcond'"})
    return [
        _divide_units(numpy.linalg.lstsq, b, a, labels={0: "second", 1: "first"}),
        (b.dimension, b.scale),
        None,
        (a.dimension, a.scale),
    ]


@_array_func(numpy.linalg.norm)
def norm(x: Quantity, ord: Optional[Union[int, str]] = None,
         axis: Optional[Union[int, Tuple[int, int]]] = None,
         keepdims: bool = False) -> Tuple[Dimension, Scale]:
    return x.dimension, x.scale


@_array_func(numpy.linalg.multi_dot)
def multi_dot(arrays: Sequence[Quantity], *, out: Optional[Quantity] = None) -> Tuple[Dimension, Scale]:
    return _multiply_units(numpy.linalg.multi_dot, *arrays, argument="array")


@_array_func(numpy.fft.fftshift)
def fftshift(x: Quantity, axes: Optional[Union[int, Sequence[int]]] = None) -> Tuple[Dimension, Scale]:
    return x.dimension, x.scale


@_array_func(numpy.fft.ifftshift)
def ifftshift(x: Quantity, axes: Optional[Union[int, Sequence[int]]] = None) -> Tuple[Dimension, Scale]:
    return x.dimension, x.scale


@_array_func(numpy.fft.fft)
def fft(a: Quantity, n: Optional[int] = None, axis: int = -1,
        norm: Optional[str] = None) -> Tuple[Dimension, Scale]:
    return a.dimension, a.scale


@_array_func(numpy.fft.ifft)
def ifft(a: Quantity, n: Optional[int] = None, axis: int = -1,
         norm: Optional[str] = None) -> Tuple[Dimension, Scale]:
    return a.dimension, a.scale


@_array_func(numpy.fft.rfft)
def rfft(a: Quantity, n: Optional[int] = None, axis: int = -1,
         norm: Optional[str] = None) -> Tuple[Dimension, Scale]:
    return a.dimension, a.scale


@_array_func(numpy.fft.irfft)
def irfft(a: Quantity, n: Optional[int] = None, axis: int = -1,
          norm: Optional[str] = None) -> Tuple[Dimension, Scale]:
    return a.dimension, a.scale


@_array_func(numpy.fft.hfft)
def hfft(a: Quantity, n: Optional[int] = None, axis: int = -1,
         norm: Optional[str] = None) -> Tuple[Dimension, Scale]:
    return a.dimension, a.scale


@_array_func(numpy.fft.ihfft)
def ihfft(a: Quantity, n: Optional[int] = None, axis: int = -1,
          norm: Optional[str] = None) -> Tuple[Dimension, Scale]:
    return a.dimension, a.scale


@_array_func(numpy.fft.fftn)
def fftn(a: Quantity, s: Optional[Sequence[int]] = None, axes: Optional[Sequence[int]] = None,
         norm: Optional[str] = None) -> Tuple[Dimension, Scale]:
    return a.dimension, a.scale


@_array_func(numpy.fft.ifftn)
def ifftn(a: Quantity, s: Optional[Sequence[int]] = None, axes: Optional[Sequence[int]] = None,
          norm: Optional[str] = None) -> Tuple[Dimension, Scale]:
    return a.dimension, a.scale


@_array_func(numpy.fft.fft2)
def fft2(a: Quantity, s: Optional[Sequence[int]] = None, axes: Sequence[int] = (-2, -1),
         norm: Optional[str] = None) -> Tuple[Dimension, Scale]:
    return a.dimension, a.scale


@_array_func(numpy.fft.ifft2)
def ifft2(a: Quantity, s: Optional[Sequence[int]] = None, axes: Sequence[int] = (-2, -1),
          norm: Optional[str] = None) -> Tuple[Dimension, Scale]:
    return a.dimension, a.scale


@_array_func(numpy.fft.rfftn)
def rfftn(a: Quantity, s: Optional[Sequence[int]] = None, axes: Optional[Sequence[int]] = None,
          norm: Optional[str] = None) -> Tuple[Dimension, Scale]:
    return a.dimension, a.scale


@_array_func(numpy.fft.irfftn)
def irfftn(a: Quantity, s: Optional[Sequence[int]] = None, axes: Optional[Sequence[int]] = None,
           norm: Optional[str] = None) -> Tuple[Dimension, Scale]:
    return a.dimension, a.scale


@_array_func(numpy.fft.rfft2)
def rfft2(a: Quantity, s: Optional[Sequence[int]] = None, axes: Sequence[int] = (-2, -1),
          norm: Optional[str] = None) -> Tuple[Dimension, Scale]:
    return a.dimension, a.scale


@_array_func(numpy.fft.irfft2)
def irfft2(a: Quantity, s: Optional[Sequence[int]] = None, axes: Sequence[int] = (-2, -1),
           norm: Optional[str] = None) -> Tuple[Dimension, Scale]:
    return a.dimension, a.scale


@_array_func(numpy.ix_)
def ix_(*args: Quantity) -> List[Tuple[Dimension, Scale]]:
    return [(a.dimension, a.scale) for a in args]


@_array_func(numpy.fill_diagonal)
def fill_diagonal(a: Quantity, val: Quantity, wrap: bool = False) -> None:
    _ = _match_units(numpy.fill_diagonal, a, val)
    return None


@_array_func(numpy.diag_indices_from)
def diag_indices_from(arr: Quantity) -> None:
    return None


@_array_func(numpy.save)
def save(file: Union[BinaryIO, str, Path], arr: Quantity,
         allow_pickle: bool = True, fix_imports: bool = True) -> None:
    _ = _scalar_units(numpy.save, arr)
    return None


@_array_func(numpy.savez)
def savez(file: Union[BinaryIO, str, Path], *args: Quantity, **kwds: Quantity) -> None:
    _ = _scalar_units(numpy.savez, *args, *kwds.values(),
                      labels={len(args) + i: f"'{key}'" for i, key in enumerate(kwds.keys())})
    return None


@_array_func(numpy.savez_compressed)
def savez_compressed(file: Union[BinaryIO, str, Path], *args: Quantity, **kwds: Quantity) -> None:
    _ = _scalar_units(numpy.savez_compressed, *args, *kwds.values(),
                      labels={len(args) + i: f"'{key}'" for i, key in enumerate(kwds.keys())})
    return None


@_array_func(numpy.savetxt)
def savetxt(fname: Union[TextIO, str, Path], X: Quantity, fmt: Union[str, Sequence[str]] = '%.18e',
            delimiter: str = ' ', newline: str = '\n', header: str = '',
            footer: str = '', comments: str = '# ', encoding: Optional[str] = None) -> None:
    _ = _scalar_units(numpy.savetxt, X)
    return None


@_array_func(numpy.poly)
def poly(seq_of_zeros: Quantity) -> Tuple[Dimension, Scale]:
    return _scalar_units(numpy.poly, seq_of_zeros)


@_array_func(numpy.roots)
def roots(p: Quantity) -> Tuple[Dimension, Scale]:
    return Scalar, p.scale


@_array_func(numpy.polyint)
def polyint(p: Quantity, m: int = 1, k: Optional[Quantity] = None) -> Tuple[Dimension, Scale]:
    if k is not None:
        return _match_units(numpy.polyint, p, k, offset=1)
    return p.dimension, p.scale


@_array_func(numpy.polyder)
def polyder(p: Quantity, m: int = 1) -> Tuple[Dimension, Scale]:
    return p.dimension, p.scale


@_array_func(numpy.polyfit)
def polyfit(x: Quantity, y: Quantity, deg: int, rcond: Optional[float] = None,
            full: bool = False, w: Optional[Quantity] = None,
            cov: Union[bool, str] = False) -> Union[Tuple[Dimension, Scale], List[Optional[Tuple[Dimension, Scale]]]]:
    _ = _scalar_units(numpy.polyfit, x)
    if w is not None:
        prod = _multiply_units(numpy.polyfit, y, w, labels={1: "w"})
    else:
        prod = (y.dimension, y.scale)
    if full:
        # TODO: check that singular values should be scalar
        return [(y.dimension, y.scale), (prod[0]**2, prod[1]), None, (Scalar, y.scale), None]
    if cov:
        return [(y.dimension, y.scale), (y.dimension**2, y.scale)]
    return y.dimension, y.scale


@_array_func(numpy.polyval)
def polyval(p: Quantity, x: Quantity) -> Tuple[Dimension, Scale]:
    _ = _scalar_units(numpy.polyval, x)
    return p.dimension, p.scale


@_array_func(numpy.polyadd)
def polyadd(a1: Quantity, a2: Quantity) -> Tuple[Dimension, Scale]:
    return _match_units(numpy.polyadd, a1, a2)


@_array_func(numpy.polysub)
def polysub(a1: Quantity, a2: Quantity) -> Tuple[Dimension, Scale]:
    return _match_units(numpy.polysub, a1, a2)


@_array_func(numpy.polymul)
def polymul(a1: Quantity, a2: Quantity) -> Tuple[Dimension, Scale]:
    return _multiply_units(numpy.polymul, a1, a2)


@_array_func(numpy.polydiv)
def polydiv(a1: Quantity, a2: Quantity) -> Tuple[Dimension, Scale]:
    return _divide_units(numpy.polydiv, a1, a2)


# Special handling for block method due to nested sequences
# TODO: implement this

# def _flatten_block(arrays: Any) -> Iterable[Any]:
#     if type(arrays) is list:
#         for el in arrays:
#             yield from _flatten_block(el)


# @_block_func(numpy.block)
# def block(arrays: Sequence[Any]) -> Tuple[Dimension, Scale]:
#     flattened = tuple(_flatten_block(arrays))
#
#     try:
#         scale = next(iter(value.scale for value in flattened if isinstance(value, Quantity)))
#     except StopIteration:
#         raise TypeError(
#             f"Invalid argument for '{numpy.block.__name__}': unexpected Quantity"
#         )
#
#     wrapped = (value if isinstance(value, Quantity) else Quantity(value, Scalar, scale) for value in flattened)
#
#     return _match_units(numpy.block, *wrapped, argument="block")


# Special handling for einsum methods due to alternate calling convention
# TODO: implement this

# @_einsum_func(numpy.einsum_path)
# def einsum_path(args: Sequence[Quantity], labels: Mapping[int, str]) -> Tuple[Dimension, Scale]:
#     return _multiply_units(numpy.einsum_path, *args, labels=labels, offset=1)


# @_einsum_func(numpy.einsum)
# def einsum(args: Sequence[Quantity], labels: Mapping[int, str]) -> Tuple[Dimension, Scale]:
#     return _multiply_units(numpy.einsum, *args, labels=labels, offset=1)

# TODO: add any relevant functions from
# numpy/lib/histograms.py
# numpy/lib/recfunctions.py
# numpy/lib/scimath.py
# numpy/lib/twodim_base.py<|MERGE_RESOLUTION|>--- conflicted
+++ resolved
@@ -5,17 +5,13 @@
 import inspect
 import numpy  # type: ignore
 from pathlib import Path
-<<<<<<< HEAD
-from typing import cast, overload, Any, Optional, Tuple, Iterator, Iterable, Sequence, List, Type, Callable, Mapping, MutableMapping, Union, Sized, TextIO, BinaryIO
-import warnings
-import pandas
-from pandas.util._decorators import cache_readonly
-=======
 from typing import (
     cast, overload, Any, Optional, Tuple, Iterator, Iterable, Sequence, List,
     Type, Callable, Mapping, MutableMapping, Union, Sized, TextIO, BinaryIO,
 )
->>>>>>> e6713b1d
+import warnings
+import pandas
+from pandas.util._decorators import cache_readonly
 
 from .dimension import Dimension, Scalar
 
@@ -42,12 +38,8 @@
         return f"{argument} {index + 1 + offset}"
 
 
-<<<<<<< HEAD
-def _scalar_units(func: Callable, *inputs: Union["Quantity", "QuantityIndex"], labels: Mapping[int, str] = {}, offset: int = 0, argument: str = "argument") -> Tuple[Dimension, Scale]:
-=======
-def _scalar_units(func: Callable, *inputs: "Quantity", labels: Mapping[int, str] = {},
+def _scalar_units(func: Callable, *inputs: Union["Quantity", "QuantityIndex"], labels: Mapping[int, str] = {},
                   offset: int = 0, argument: str = "argument") -> Tuple[Dimension, Scale]:
->>>>>>> e6713b1d
     dimension = Scalar
     scale = inputs[0].scale
     for i, x in enumerate(inputs):
@@ -60,8 +52,8 @@
     return dimension, scale
 
 
-<<<<<<< HEAD
-def _match_units(func: Callable, *inputs: Union["Quantity", "QuantityIndex"], labels: Mapping[int, str] = {}, offset: int = 0, argument: str = "argument") -> Tuple[Dimension, Scale]:
+def _match_units(func: Callable, *inputs: Union["Quantity", "QuantityIndex"], labels: Mapping[int, str] = {},
+                 offset: int = 0, argument: str = "argument") -> Tuple[Dimension, Scale]:
     # for i in inputs:
     #     if i.value != 0:
     #         dimension = i.dimension
@@ -73,10 +65,6 @@
     # for i, x in enumerate(inputs):
     #     if x.value == 0:
     #         continue
-=======
-def _match_units(func: Callable, *inputs: "Quantity", labels: Mapping[int, str] = {},
-                 offset: int = 0, argument: str = "argument") -> Tuple[Dimension, Scale]:
->>>>>>> e6713b1d
     dimension = inputs[0].dimension
     scale = inputs[0].scale
     for i, x in enumerate(inputs):
@@ -93,12 +81,8 @@
     return dimension, scale
 
 
-<<<<<<< HEAD
-def _multiply_units(func: Callable, *inputs: Union["Quantity", "QuantityIndex"], labels: Mapping[int, str] = {}, offset: int = 0, argument: str = "argument") -> Tuple[Dimension, Scale]:
-=======
-def _multiply_units(func: Callable, *inputs: "Quantity", labels: Mapping[int, str] = {},
+def _multiply_units(func: Callable, *inputs: Union["Quantity", "QuantityIndex"], labels: Mapping[int, str] = {},
                     offset: int = 0, argument: str = "argument") -> Tuple[Dimension, Scale]:
->>>>>>> e6713b1d
     dimension = inputs[0].dimension
     scale = inputs[0].scale
     for i, x in enumerate(inputs):
@@ -114,12 +98,8 @@
     return dimension, scale
 
 
-<<<<<<< HEAD
-def _divide_units(func: Callable, *inputs: Union["Quantity", "QuantityIndex"], labels: Mapping[int, str] = {}, offset: int = 0, argument: str = "argument") -> Tuple[Dimension, Scale]:
-=======
-def _divide_units(func: Callable, *inputs: "Quantity", labels: Mapping[int, str] = {},
+def _divide_units(func: Callable, *inputs: Union["Quantity", "QuantityIndex"], labels: Mapping[int, str] = {},
                   offset: int = 0, argument: str = "argument") -> Tuple[Dimension, Scale]:
->>>>>>> e6713b1d
     dimension = inputs[0].dimension
     scale = inputs[0].scale
     for i, x in enumerate(inputs):
@@ -135,12 +115,8 @@
     return dimension, scale
 
 
-<<<<<<< HEAD
-def _power_units(func: Callable, *inputs: Union["Quantity", "QuantityIndex"], labels: Mapping[int, str] = {}, offset: int = 0, argument: str = "argument") -> Tuple[Dimension, Scale]:
-=======
-def _power_units(func: Callable, *inputs: "Quantity", labels: Mapping[int, str] = {},
+def _power_units(func: Callable, *inputs: Union["Quantity", "QuantityIndex"], labels: Mapping[int, str] = {},
                  offset: int = 0, argument: str = "argument") -> Tuple[Dimension, Scale]:
->>>>>>> e6713b1d
     dimension = inputs[0].dimension
     scale = inputs[0].scale
     for i, x in enumerate(inputs):
@@ -338,7 +314,6 @@
                 self.scale,
             )
 
-<<<<<<< HEAD
     def __array__(self, t=None) -> numpy.ndarray:
         warnings.warn(
             "The unit of the quantity is stripped when downcasting to ndarray.",
@@ -347,14 +322,10 @@
         )
         return numpy.asarray(self.value)
 
-    def __array_function__(self, func: Callable, types: Iterable[Type], args: Iterable[Any], kwargs: Mapping[str, Any]) -> Any:
+    def __array_function__(self, func: Callable, types: Iterable[Type],
+                           args: Iterable[Any], kwargs: Mapping[str, Any]) -> Any:
         if any((t in _upcast_types) for t in types):
             return NotImplemented
-
-=======
-    def __array_function__(self, func: Callable, types: Iterable[Type],
-                           args: Iterable[Any], kwargs: Mapping[str, Any]) -> Any:
->>>>>>> e6713b1d
         func_units = _arrayfuncs.get(func)
         if func_units is None:
             return NotImplemented
@@ -521,13 +492,9 @@
     def argsort(self, axis: int = -1, kind: Optional[str] = None,
                 order: Optional[Union[str, Sequence[str]]] = None) -> numpy.ndarray: ...
 
-<<<<<<< HEAD
     @_check_implemented
-    def astype(self, dtype: Dtype, order: str = 'K', casting: str = 'unsafe', subok: bool = True, copy: bool = True) -> "Quantity":
-=======
     def astype(self, dtype: Dtype, order: str = 'K', casting: str = 'unsafe',
                subok: bool = True, copy: bool = True) -> "Quantity":
->>>>>>> e6713b1d
         return Quantity(
             self.value.astype(dtype, order=order, casting=casting, subok=subok, copy=copy),
             self.dimension,
@@ -606,16 +573,10 @@
     @overload
     def itemset(self, arg1: Union[int, Tuple[int, ...]], arg2: Any) -> None: ...
 
-<<<<<<< HEAD
     @_check_implemented
-    def itemset(self, *args) -> None:
-        if len(args) > 1:
-            val = args[1]
-=======
     def itemset(self, arg1: Any, arg2: Any = None) -> None:
         if arg2 is not None:
             val = arg2
->>>>>>> e6713b1d
             if not isinstance(val, Quantity):
                 val = Quantity(val, Scalar, self.scale)
             _ = _match_units(self.itemset, self, arg2)
@@ -744,12 +705,8 @@
             dtype: Optional[Dtype] = None, out: Optional["Quantity"] = None,
             ddof: int = 0, keepdims: bool = False) -> "Quantity": ...
 
-<<<<<<< HEAD
     @_check_implemented
-    def view(self, *args, **kwargs) -> "Quantity":
-=======
     def view(self, *args: Any, **kwargs: Any) -> "Quantity":
->>>>>>> e6713b1d
         return Quantity(
             self.value.view(*args, **kwargs),
             self.dimension,
@@ -1316,22 +1273,14 @@
 
 
 @_array_func(numpy.any)
-<<<<<<< HEAD
-def _any(a: Quantity, axis: Optional[Union[int, Sequence[int]]] = None, out: Optional[ArrayLike] = None, keepdims: Optional[bool] = None) -> None:
-=======
-def any(a: Quantity, axis: Optional[Union[int, Sequence[int]]] = None,
-        out: Optional[ArrayLike] = None, keepdims: Optional[bool] = None) -> None:
->>>>>>> e6713b1d
+def _any(a: Quantity, axis: Optional[Union[int, Sequence[int]]] = None,
+         out: Optional[ArrayLike] = None, keepdims: Optional[bool] = None) -> None:
     return None
 
 
 @_array_func(numpy.all)
-<<<<<<< HEAD
-def _all(a: Quantity, axis: Optional[Union[int, Sequence[int]]] = None, out: Optional[ArrayLike] = None, keepdims: Optional[bool] = None) -> None:
-=======
-def all(a: Quantity, axis: Optional[Union[int, Sequence[int]]] = None,
-        out: Optional[ArrayLike] = None, keepdims: Optional[bool] = None) -> None:
->>>>>>> e6713b1d
+def _all(a: Quantity, axis: Optional[Union[int, Sequence[int]]] = None,
+         out: Optional[ArrayLike] = None, keepdims: Optional[bool] = None) -> None:
     return None
 
 
